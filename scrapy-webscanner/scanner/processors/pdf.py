--- conflicted
+++ resolved
@@ -15,15 +15,12 @@
 # source municipalities ( http://www.os2web.dk/ )
 """PDF Processors."""
 
-from .processor import Processor
 import shutil
 import os
-<<<<<<< HEAD
-from subprocess import Popen, PIPE, call, DEVNULL
-=======
-from subprocess import Popen, PIPE, call, DEVNULL, TimeoutExpired
->>>>>>> 6f69b1f0
 import regex
+
+from .processor import Processor
+from subprocess import Popen, PIPE, DEVNULL, call, TimeoutExpired
 
 
 class PDFProcessor(Processor):
@@ -57,14 +54,7 @@
                         "UTF-8"])
         command.extend(extra_options)
         command.append(new_file_path)
-<<<<<<< HEAD
 
-        p = Popen(command, stdin=PIPE, stdout=DEVNULL, stderr=PIPE)
-        output, err = p.communicate(b"input data that is passed to subprocess' stdin")
-
-        if 'Error' in err.decode('utf-8') and err.decode('utf-8') != '':
-            print('pdftohtml convertion error: %s' % err)
-=======
         try:
             p = Popen(command, stdin=PIPE, stdout=DEVNULL, stderr=PIPE)
             output, err = p.communicate(b"input data that is passed to subprocess' stdin")
@@ -76,7 +66,6 @@
             p.kill()
             # outs, errs = p.communicate()
             print('Popen command expired: %s' % te)
->>>>>>> 6f69b1f0
             return False
 
         return_code = 0
@@ -84,10 +73,7 @@
         # Have to get rid of FEFF marks in the generated files
         result_file = regex.sub("\\.pdf$", ".html", new_file_path)
         if os.path.exists(result_file):
-<<<<<<< HEAD
-=======
             print('resul')
->>>>>>> 6f69b1f0
             return_code = call([
                 'sed', '-i', 's/\\xff//;s/\\xfe//', result_file
             ])
