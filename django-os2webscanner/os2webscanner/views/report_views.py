# encoding: utf-8
# The contents of this file are subject to the Mozilla Public License
# Version 2.0 (the "License"); you may not use this file except in
# compliance with the License. You may obtain a copy of the License at
#    http://www.mozilla.org/MPL/
#
# Software distributed under the License is distributed on an "AS IS"basis,
# WITHOUT WARRANTY OF ANY KIND, either express or implied. See the License
# for the specific language governing rights and limitations under the
# License.
#
# OS2Webscanner was developed by Magenta in collaboration with OS2 the
# Danish community of open source municipalities (http://www.os2web.dk/).
#
# The code is currently governed by OS2 the Danish community of open
# source municipalities ( http://www.os2web.dk/ )
"""Contains Django views."""
import csv
<<<<<<< HEAD
=======
from urllib.parse import unquote

>>>>>>> b7a97731
from django.core.exceptions import ObjectDoesNotExist
from django.http import HttpResponse

from .views import LoginRequiredMixin, RestrictedListView, \
    DeleteView, UpdateView
from ..models.match_model import Match
from ..models.referrerurl_model import ReferrerUrl
from ..models.scans.scan_model import Scan
from ..models.statistic_model import Statistic
from ..models.url_model import Url
from ..models.userprofile_model import UserProfile


class ReportList(RestrictedListView):
    """Displays list of scanners."""

    model = Scan
    template_name = 'os2webscanner/reports.html'
    paginate_by = 15

    def get_queryset(self):
        """Restrict to the organization of the logged-in user."""
        user = self.request.user
        if user.is_superuser:
            reports = self.model.objects.all()
        else:
            try:
                profile = user.profile
                # TODO: Filter by group here if relevant.
                if (
                            profile.is_group_admin or not
                        profile.organization.do_use_groups
                ):
                    reports = self.model.objects.filter(
                        scanner__organization=profile.organization
                    )
                else:
                    reports = self.model.objects.filter(
                        scanner__group__in=profile.groups.all()
                    )
            except UserProfile.DoesNotExist:
                reports = self.model.objects.filter(
                    scanner__organization=None
                )
        reports = reports.filter(is_visible=True)
        return reports.order_by('-start_time')


# Reports stuff
class ReportDetails(UpdateView, LoginRequiredMixin):
    """Display a detailed report summary."""

    model = Scan
    template_name = 'os2webscanner/report.html'
    context_object_name = "scan"
    full = False

    fields = '__all__'

    def get_queryset(self):
        """Get the queryset for the view.

        If the user is not a superuser the queryset will be limited by the
        user's organization.
        """
        queryset = super().get_queryset()
        if not self.request.user.is_superuser:
            try:
                user_profile = self.request.user.profile
                organization = user_profile.organization
            except UserProfile.DoesNotExist:
                organization = None
            queryset = queryset.filter(scanner__organization=organization)
        return queryset

    def get_context_data(self, **kwargs):
        """Add the scan's matches to the report context data."""
        context = super().get_context_data(**kwargs)
        all_matches = Match.objects.filter(
            scan=self.get_object()
        ).order_by('-sensitivity', 'url', 'matched_rule', 'matched_data')

        broken_urls = Url.objects.filter(
            scan=self.get_object()
        ).exclude(status_code__isnull=True).order_by('url')

        referrer_urls = ReferrerUrl.objects.filter(scan=self.get_object())

        context['full_report'] = self.full
        context['broken_urls'] = broken_urls[:100]
        context['no_of_broken_links'] = broken_urls.count()
        context['referrer_urls'] = referrer_urls
        context['matches'] = all_matches[:100]
        context['all_matches'] = all_matches
        context['no_of_matches'] = all_matches.count() + broken_urls.count()
        context['failed_conversions'] = (
            self.object.get_number_of_failed_conversions()
        )
        try:
            stats = Statistic.objects.get(scan=self.get_object())
            context['files_scraped_count'] = stats.files_scraped_count
            context['files_is_dir_count'] = stats.files_is_dir_count
            context['files_skipped_count'] = stats.files_skipped_count
        except ObjectDoesNotExist:
            pass

        if hasattr(self.get_object(), 'filescan'):
            # Patch all of the context's match model objects to have paths
            # rather than URLs(!) (This should be fine, since we don't save
            # them, and it keeps the complexity out of the browser: the
            # database genuinely shouldn't have URLs here, so let's pretend
            # that it doesn't...)
            for k in ['matches', 'all_matches']:
                for m in context[k]:
                    m.url.url = unquote(m.url.url)

        return context


class ReportDelete(DeleteView, LoginRequiredMixin):
    """View for deleting a report."""

    model = Scan
    success_url = '/reports/'

    def get_queryset(self):
        """Get the queryset for the view.

        If the user is not a superuser the queryset will be limited by the
        user's organization.
        """
        queryset = super().get_queryset()
        if not self.request.user.is_superuser:
            try:
                user_profile = self.request.user.profile
                organization = user_profile.organization
            except UserProfile.DoesNotExist:
                organization = None
            queryset = queryset.filter(scanner__organization=organization)
        return queryset


class ScanReportLog(ReportDetails):
    """Display ordinary log file for debugging purposes."""

    def render_to_response(self, context, **response_kwargs):
        """Render log file."""
        scan = self.get_object()
        response = HttpResponse(content_type="text/plain")
        log_file = "scan{0}_log.txt".format(scan.id)
        response[
            'Content-Disposition'
        ] = 'attachment; filename={0}'.format(log_file)

        with open(scan.scan_log_file, "r") as f:
            response.write(f.read())
        return response


class CSVReportDetails(ReportDetails):
    """Display  full report in CSV format."""

    def render_to_response(self, context, **response_kwargs):
        """Generate a CSV file and return it as the http response."""
        scan = self.get_object()
        response = HttpResponse(content_type='text/csv')
        report_file = '{0}{1}.csv'.format(
            scan.scanner.organization.name.replace(' ', '_'),
            scan.id)
        response[
            'Content-Disposition'
        ] = 'attachment; filename={0}'.format(report_file)
        writer = csv.writer(response)
        all_matches = context['all_matches']

        # CSV utilities
        def e(fields):
            return ([f.encode('utf-8') for f in fields])

        # Print summary header
        writer.writerow(e(['Starttidspunkt', 'Sluttidspunkt', 'Status',
                           'Totalt antal matches', 'Total antal broken links']))
        # Print summary
        writer.writerow(
            e(
                [str(scan.start_time),
                 str(scan.end_time), scan.get_status_display(),
                 str(context['no_of_matches']),
                 str(context['no_of_broken_links'])]
            )
        )
        if all_matches:
            # Print match header
            writer.writerow(e(['URL', 'Regel', 'Match', 'Følsomhed']))
            for match in all_matches:
                writer.writerow(
                    e([match.url.url,
                       match.get_matched_rule_display(),
                       match.matched_data.replace('\n', '').replace('\r', ' '),
                       match.get_sensitivity_display()])
                )
        broken_urls = context['broken_urls']
        if broken_urls:
            # Print broken link header
            writer.writerow(e(['Referrers', 'URL', 'Status']))
            for url in broken_urls:
                for referrer in url.referrers.all():
                    writer.writerow(
                        e([referrer.url,
                           url.url,
                           url.status_message])
                    )
        return response<|MERGE_RESOLUTION|>--- conflicted
+++ resolved
@@ -16,11 +16,9 @@
 # source municipalities ( http://www.os2web.dk/ )
 """Contains Django views."""
 import csv
-<<<<<<< HEAD
-=======
+
 from urllib.parse import unquote
 
->>>>>>> b7a97731
 from django.core.exceptions import ObjectDoesNotExist
 from django.http import HttpResponse
 
