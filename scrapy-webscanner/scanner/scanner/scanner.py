# The contents of this file are subject to the Mozilla Public License
# Version 2.0 (the "License"); you may not use this file except in
# compliance with the License. You may obtain a copy of the License at
#    http://www.mozilla.org/MPL/
#
# Software distributed under the License is distributed on an "AS IS"basis,
# WITHOUT WARRANTY OF ANY KIND, either express or implied. See the License
# for the specific language governing rights and limitations under the
# License.
#
# OS2Webscanner was developed by Magenta in collaboration with OS2 the
# Danish community of open source municipalities (http://www.os2web.dk/).
#
# The code is currently governed by OS2 the Danish community of open
# source municipalities ( http://www.os2web.dk/ )
"""Contains a Scanner."""
from urlparse import urljoin, urlparse

from ..rules.name import NameRule
from ..rules.cpr import CPRRule
from ..rules.regexrule import RegexRule

from ..processors.processor import Processor
from os2webscanner.models import Scan, Domain


class Scanner:

    """Represents a scanner which can scan data using configured rules."""

    def __init__(self, scan_id):
        """Load the scanner settings from the given scan ID."""
        # Get scan object from DB
        self.scan_object = Scan.objects.get(pk=scan_id)
        self.rules = self._load_rules()
        self.valid_domains = self.scan_object.domains.filter(
            validation_status=Domain.VALID
        )

    def _load_rules(self):
        """Load rules based on Scanner settings."""
        rules = []
        if self.scan_object.do_cpr_scan:
            rules.append(
                CPRRule(do_modulus11=self.scan_object.do_cpr_modulus11)
            )
<<<<<<< HEAD
        if self.scan_object.do_name_scan:
=======
        # TODO: Re-enable once we have a more sensible way of doing name scans.
        # Note, this also disables name scanning for existing scanners.
        # if self.scanner_object.do_name_scan:
        if False:
>>>>>>> 78b4059b
            rules.append(
                NameRule(whitelist=self.scan_object.whitelisted_names)
            )
        # Add Regex Rules
        for rule in self.scan_object.regex_rules.all():
            rules.append(
                RegexRule(
                    name=rule.name,
                    match_string=rule.match_string,
                    sensitivity=rule.sensitivity
                )
            )
        return rules

    def get_exclusion_rules(self):
        """Return a list of exclusion rules associated with the Scanner."""
        exclusion_rules = []
        for domain in self.valid_domains:
            exclusion_rules.extend(domain.exclusion_rule_list())
        return exclusion_rules

    def get_sitemap_urls(self):
        """Return a list of sitemap.xml URLs.

        This includes any uploaded sitemap.xml file.
        """
        urls = []
        for domain in self.valid_domains:
            # Do some normalization of the URL to get the sitemap.xml file
            urls.append(urljoin(domain.root_url, "/sitemap.xml"))
            # Add uploaded sitemap.xml file
            if domain.sitemap != '':
                urls.append('file://' + domain.sitemap_full_path)
        return urls

    def get_domains(self):
        """Return a list of domains."""
        domains = []
        for d in self.valid_domains:
            if d.url.startswith('http://') or d.url.startswith('https://'):
                domains.append(urlparse(d.url).hostname)
            else:
                domains.append(d.url)
        return domains

    def scan(self, data, url_object):
        """Scan data for matches from a spider.

        Processes the data using the appropriate processor for the mime-type
        of the url_object parameter. The processor will either handle the data
        immediately or add it to a conversion queue.
        Returns True if the data was processed successfully or if the item
        was queued to be processed.
        """
        processor_type = Processor.mimetype_to_processor_type(
            url_object.mime_type
        )
        processor = Processor.processor_by_type(processor_type)
        if processor is not None:
            return processor.handle_spider_item(data, url_object)

    def execute_rules(self, text):
        """Execute the scanner's rules on the given text.

        Returns a list of matches.
        """
        matches = []
        for rule in self.rules:
            rule_matches = rule.execute(text)
            # Associate the rule with the match
            for match in rule_matches:
                match['matched_rule'] = rule.name
            matches.extend(rule_matches)
        return matches<|MERGE_RESOLUTION|>--- conflicted
+++ resolved
@@ -44,14 +44,10 @@
             rules.append(
                 CPRRule(do_modulus11=self.scan_object.do_cpr_modulus11)
             )
-<<<<<<< HEAD
-        if self.scan_object.do_name_scan:
-=======
         # TODO: Re-enable once we have a more sensible way of doing name scans.
         # Note, this also disables name scanning for existing scanners.
         # if self.scanner_object.do_name_scan:
         if False:
->>>>>>> 78b4059b
             rules.append(
                 NameRule(whitelist=self.scan_object.whitelisted_names)
             )
