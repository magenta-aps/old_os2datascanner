# The contents of this file are subject to the Mozilla Public License
# Version 2.0 (the "License"); you may not use this file except in
# compliance with the License. You may obtain a copy of the License at
#    http://www.mozilla.org/MPL/
#
# Software distributed under the License is distributed on an "AS IS"basis,
# WITHOUT WARRANTY OF ANY KIND, either express or implied. See the License
# for the specific language governing rights and limitations under the
# License.
#
# OS2Webscanner was developed by Magenta in collaboration with OS2 the
# Danish community of open source municipalities (http://www.os2web.dk/).
#
# The code is currently governed by OS2 the Danish community of open
# source municipalities ( http://www.os2web.dk/ )
"""Contains a scanner spider."""
import mimetypes

from os2webscanner.utils import capitalize_first
import regex
from scrapy import log
from scrapy.contrib.spidermiddleware.httperror import HttpError
from scrapy.exceptions import IgnoreRequest
from scrapy.http import Request, HtmlResponse
import re
import chardet
import magic


# Use our monkey-patched link extractor
from ..linkextractor import LxmlLinkExtractor

from base_spider import BaseScannerSpider

from ..processors.processor import Processor

from os2webscanner.models import Url, ReferrerUrl
from scrapy.utils.response import response_status_message


class ScannerSpider(BaseScannerSpider):

    """A spider which uses a scanner to scan all data it comes across."""

    name = 'scanner'
    magic = magic.Magic(mime=True)

    def __init__(self, scanner, runner, *a, **kw):
        """Initialize the ScannerSpider with a Scanner object.

        The configuration will be loaded from the Scanner.
        """
        super(ScannerSpider, self).__init__(scanner=scanner, *a, **kw)

        self.runner = runner

        self.start_urls = []
<<<<<<< HEAD

=======
>>>>>>> 6177a659
        if self.scanner.scanner_object.process_urls:
            # If the scan is run from a web service, use the starting urls
            # from the scanner.
            self.start_urls = self.scanner.scanner_object.process_urls
<<<<<<< HEAD
        else:
=======
            self.crawl = False
        else:
            self.crawl = True
>>>>>>> 6177a659
            # Otherwise, use the roots of the domains as starting URLs
            for url in self.allowed_domains:
                if (not url.startswith('http://')
                    and not url.startswith('https://')):
                    url = 'http://%s/' % url
<<<<<<< HEAD
            # Remove wildcards
            url = url.replace('*.', '')
            self.start_urls.append(url)
=======
                self.start_urls.append(url)
>>>>>>> 6177a659

        self.link_extractor = LxmlLinkExtractor(
            deny_extensions=(),
            tags=('a', 'area', 'frame', 'iframe', 'script'),
            attrs=('href', 'src')
        )

        # TODO: Read from Scanner settings
        scanner_object = self.scanner.scanner_object
        self.do_last_modified_check = getattr(
            scanner_object, "do_last_modified_check"
        )
        self.do_last_modified_check_head_request = getattr(
            scanner_object, "do_last_modified_check_head_request"
        )

        self.referrers = {}
        self.broken_url_objects = {}

        # Dict to cache referrer URL objects
        self.referrer_url_objects = {}

        self.external_urls = set()

    def start_requests(self):
        """Return requests for all starting URLs AND sitemap URLs."""
        # Add URLs found in sitemaps
        sitemap_start_urls = self.runner.get_start_urls_from_sitemap()
        requests = [
            Request(url["url"],
                    callback=self.parse,
                    errback=self.handle_error,
                    # Add the lastmod date from the sitemap
                    meta={"lastmod": url.get("lastmod", None)})
            for url in sitemap_start_urls
        ]
        requests.extend([Request(url, callback=self.parse,
                                 errback=self.handle_error)
                         for url in self.start_urls])
        return requests

    def parse(self, response):
        """Process a response and follow all links."""
<<<<<<< HEAD
        requests = self._extract_requests(response)
=======
        r = []
        if self.crawl:
            r.extend(self._extract_requests(response))
>>>>>>> 6177a659
        self.scan(response)

        # Store referrer when doing link checks
        if self.scanner.scanner_object.do_link_check:
            source_url = response.request.url
            for request in requests:
                target_url = request.url
                self.referrers.setdefault(target_url, []).append(source_url)
                if (self.scanner.scanner_object.do_external_link_check and
                        self.is_offsite(request)):
                    # Save external URLs for later checking
                    self.external_urls.add(target_url)
                else:
                    # See if the link points to a broken URL
                    broken_url = self.broken_url_objects.get(target_url, None)
                    if broken_url is not None:
                        # Associate links to the broken URL
                        self.associate_url_referrers(broken_url)
        return requests

    def _extract_requests(self, response):
        """Extract requests from the response."""
        r = []
        if isinstance(response, HtmlResponse):
            links = self.link_extractor.extract_links(response)
            # log.msg("Extracted links: %s" % links, level=log.DEBUG)
            r.extend(Request(x.url, callback=self.parse,
                             errback=self.handle_error) for x in links)
        return r

    def handle_error(self, failure):
        """Handle an error due to a non-success status code or other reason.

        If link checking is enabled, saves the broken URL and referrers.
        """
        if (not self.scanner.scanner_object.do_link_check or
                (isinstance(failure.value, IgnoreRequest) and not isinstance(
                        failure.value, HttpError))):
            return
        if hasattr(failure.value, "response"):
            response = failure.value.response
            url = response.request.url
            status_code = response.status
            status_message = response_status_message(status_code)

            if "redirect_urls" in response.request.meta:
                # Set URL to the original URL, not the URL after redirection
                url = response.request.meta["redirect_urls"][0]

            referer_header = response.request.headers.get("referer", None)
        else:
            url = failure.request.url
            status_code = -1
            status_message = "%s" % failure.value
            referer_header = None

        log.msg("Handle Error: %s %s" % (status_message, url))

        status_message = regex.sub("\[.+\] ", "", status_message)
        status_message = capitalize_first(status_message)

        # Add broken URL
        broken_url = Url(url=url, scan=self.scanner.scan_object,
                         status_code=status_code,
                         status_message=status_message)
        broken_url.save()
        self.broken_url_objects[url] = broken_url

        # Associate referer using referer header
        if referer_header is not None:
            self.associate_url_referrer(referer_header, broken_url)

        self.associate_url_referrers(broken_url)

    def associate_url_referrers(self, url_object):
        """Associate referrers with the Url object."""
        for referrer in self.referrers.get(url_object.url, ()):
            self.associate_url_referrer(referrer, url_object)

    def associate_url_referrer(self, referrer, url_object):
        """Associate referrer with Url object."""
        referrer_url_object = self._get_or_create_referrer(referrer)
        # log.msg("Associating referrer %s" % referrer_url_object)
        url_object.referrers.add(referrer_url_object)

    def _get_or_create_referrer(self, referrer):
        """Create or get existing ReferrerUrl object."""
        if not referrer in self.referrer_url_objects:
            self.referrer_url_objects[referrer] = ReferrerUrl(
                url=referrer, scan=self.scanner.scan_object)
            self.referrer_url_objects[referrer].save()
        return self.referrer_url_objects[referrer]

    def scan(self, response):
        """Scan a response, returning any matches."""
        content_type = response.headers.get('content-type')
        if content_type:
            mime_type = parse_content_type(content_type)
            log.msg("Content-Type: " + content_type, level=log.DEBUG)
        else:
            log.msg("Guessing mime-type based on file extension",
                    level=log.DEBUG)
            mime_type, encoding = mimetypes.guess_type(response.url)
            # Scrapy already guesses the encoding.. we don't need it

        if hasattr(response, "encoding"):
            try:
                data = response.body.decode(response.encoding)
            except UnicodeDecodeError, e:
                try:
                    # Encoding specified in Content-Type header was wrong, try
                    # to detect the encoding and decode again
                    encoding = chardet.detect(response.body).get('encoding')
                    if encoding is not None:
                        data = response.body.decode(encoding)
                        log.msg(("Error decoding response as %s. " +
                                 "Detected the encoding as %s.") % (
                                    response.encoding, encoding))
                    else:
                        mime_type = self.magic.from_buffer(response.body)
                        data = response.body
                        log.msg(("Error decoding response as %s. " +
                                 "Detected the mime " +
                                 "type as %s.") % (response.encoding,
                                                   mime_type))
                except UnicodeDecodeError, e:
                    # Could not decode with the detected encoding, so assume
                    # the file is binary and try to guess the mimetype from
                    # the file
                    mime_type = self.magic.from_buffer(response.body)
                    data = response.body
                    log.msg(
                        ("Error decoding response as %s. Detected the "
                         "mime type as %s.") % (response.encoding,
                                                mime_type)
                    )

        else:
            data = response.body

        # Save the URL item to the database
        if (Processor.mimetype_to_processor_type(mime_type) == 'ocr' and not
            self.scanner.scanner_object.do_ocr):
            # Ignore this URL
            return
        url_object = Url(url=response.request.url, mime_type=mime_type,
                         scan=self.scanner.scan_object)
        url_object.save()
        result = self.scanner.scan(data, url_object)


def parse_content_type(content_type):
    """Return the mime-type from the given "Content-Type" header value."""
    m = re.search('([^/]+/[^;\s]+)', content_type)
    return m.group(1)<|MERGE_RESOLUTION|>--- conflicted
+++ resolved
@@ -55,33 +55,22 @@
         self.runner = runner
 
         self.start_urls = []
-<<<<<<< HEAD
-
-=======
->>>>>>> 6177a659
+
         if self.scanner.scanner_object.process_urls:
             # If the scan is run from a web service, use the starting urls
             # from the scanner.
             self.start_urls = self.scanner.scanner_object.process_urls
-<<<<<<< HEAD
-        else:
-=======
             self.crawl = False
         else:
             self.crawl = True
->>>>>>> 6177a659
             # Otherwise, use the roots of the domains as starting URLs
             for url in self.allowed_domains:
                 if (not url.startswith('http://')
                     and not url.startswith('https://')):
                     url = 'http://%s/' % url
-<<<<<<< HEAD
             # Remove wildcards
             url = url.replace('*.', '')
             self.start_urls.append(url)
-=======
-                self.start_urls.append(url)
->>>>>>> 6177a659
 
         self.link_extractor = LxmlLinkExtractor(
             deny_extensions=(),
@@ -125,13 +114,10 @@
 
     def parse(self, response):
         """Process a response and follow all links."""
-<<<<<<< HEAD
-        requests = self._extract_requests(response)
-=======
-        r = []
         if self.crawl:
-            r.extend(self._extract_requests(response))
->>>>>>> 6177a659
+            requests = self._extract_requests(response)
+        else:
+            requests = []
         self.scan(response)
 
         # Store referrer when doing link checks
