# The contents of this file are subject to the Mozilla Public License
# Version 2.0 (the "License"); you may not use this file except in
# compliance with the License. You may obtain a copy of the License at
#    http://www.mozilla.org/MPL/
#
# Software distributed under the License is distributed on an "AS IS"basis,
# WITHOUT WARRANTY OF ANY KIND, either express or implied. See the License
# for the specific language governing rights and limitations under the
# License.
#
# OS2Webscanner was developed by Magenta in collaboration with OS2 the
# Danish community of open source municipalities (http://www.os2web.dk/).
#
# The code is currently governed by OS2 the Danish community of open
# source municipalities ( http://www.os2web.dk/ )
"""Processors."""


import time
import os
import mimetypes
import sys
import magic
import codecs
import random
import subprocess
import hashlib

from os2webscanner.models import ConversionQueueItem, Md5Sum

from django.db import transaction, IntegrityError, DatabaseError
from django import db
from django.utils import timezone
from django.conf import settings

from scrapy import log


# Minimum width and height an image must have to be scanned
MIN_OCR_DIMENSION_BOTH = 7

# Minimum width or height (at least one dimension) an image must have to be
# scanned
MIN_OCR_DIMENSION_EITHER = 64


def get_md5_sum(data):
    """Helper function to calculate md5 sum."""

    md5 = hashlib.md5(data).hexdigest()

    return md5


def get_ocr_page_no(ocr_file_name):
    "Get page number from image file to be OCR'ed."

    # xyz*-d+_d+.png
    # HACK ALERT: This depends on the output from pdftohtml.
    page_no = int(ocr_file_name.split('_')[-2].split('-')[-1])
    return page_no


def get_image_dimensions(file_path):
    """Return an image's dimensions as a tuple containing width and height.

    Uses the "identify" command from ImageMagick to retrieve the information.
    If there is a problem getting the information, returns None.
    """
    try:
        dimensions = subprocess.check_output(["identify", "-format", "%wx%h",
                                              file_path])
    except subprocess.CalledProcessError as e:
        print e
        return None
    return tuple(int(dim.strip()) for dim in dimensions.split("x"))


class Processor(object):

    """Represents a Processor which can process spider and queue items.

    Provides methods to process queue items for the current processor type.
    Provides a central place to register processors and contains utility
    methods for other processors.
    """

    mime_magic = magic.Magic(mime=True)
    encoding_magic = magic.Magic(mime_encoding=True)

    processors_by_type = {}
    processor_instances = {}

    documents_to_process = 10
    pid = None

    @classmethod
    def processor_by_type(cls, processor_type):
        """Return a Processor instance registered for the given type.

        The instance returned is always the same instance.
        """
        processor = cls.processor_instances.get(processor_type, None)
        if processor is None:
            processor_class = cls.processors_by_type.get(processor_type, None)
            if processor_class is None:
                return None
            processor = processor_class()
            cls.processor_instances[processor_type] = processor
        return processor

    @classmethod
    def var_dir(self):
        """Return the base data directory.

        Temporary files, as well as configuration files needed by
        processors should go somewhere under this directory.
        """
        return settings.VAR_DIR

    def is_md5_known(self, data, scan):
        """Decide if we know a given file by calculating its MD5."""

        if settings.DO_USE_MD5:
            md5 = get_md5_sum(data)
            exists = Md5Sum.objects.filter(
                organization=scan.scanner.organization,
                md5=md5,
                is_cpr_scan=scan.do_cpr_scan,
                is_check_mod11=scan.do_cpr_modulus11,
                is_ignore_irrelevant=scan.do_cpr_ignore_irrelevant,
            ).count() > 0
        else:
            exists = False

        return exists

    def store_md5(self, data, scan):

        """
        Store MD5 sum for these scan parameters & data.
        """
        if settings.DO_USE_MD5:
            md5str = get_md5_sum(data)

<<<<<<< HEAD
            md5 = Md5Sum(
                organization=scan.scanner.organization,
                md5=md5str,
                is_cpr_scan=scan.do_cpr_scan,
                is_check_mod11=scan.do_cpr_modulus11,
                is_ignore_irrelevant=scan.do_cpr_ignore_irrelevant,
            )
            try:
                md5.save()
            except IntegrityError:
                scan.log_occurrence(
                    "Trying to save MD5 sum twice - shouldn't happen"
                )
=======
        md5 = Md5Sum(
            organization=scan.scanner.organization,
            md5=md5str,
            is_cpr_scan=scan.do_cpr_scan,
            is_check_mod11=scan.do_cpr_modulus11,
            is_ignore_irrelevant=scan.do_cpr_ignore_irrelevant,
        )
        try:
            md5.save()
        except IntegrityError:
            # This happens, we now know - but is not actually an error.
            pass
>>>>>>> 8ff0da3e

    def handle_spider_item(self, data, url_object):
        """Process an item from a spider. Must be overridden.

        :type url_object: Url
        :param data: The textual or binary data to process.
        :param url_object: The Url object that the data was found at.
        """
        raise NotImplemented

    def handle_queue_item(self, item):
        """Process an item from a queue. Must be overridden.

        :type item: ConversionQueueItem
        :param item: The ConversionQueueItem to process.
        """
        raise NotImplemented

    def add_to_queue(self, data, url_object):
        """Add an item to the conversion queue.

        The data will be saved to a temporary file and added to the
        conversion queue for later processing.
        """
        # Write data to a temporary file
        # Get temporary directory
        if self.is_md5_known(data, url_object.scan):
            return True
        tmp_dir = url_object.tmp_dir
        if not os.path.exists(tmp_dir):
            os.makedirs(tmp_dir)
        file_name = os.path.basename(url_object.url)
        if file_name == '':
            file_name = url_object.pk + ".data"
        tmp_file_path = os.path.join(tmp_dir, file_name)
        f = open(tmp_file_path, 'w')
        f.write(data)
        f.close()

        # Create a conversion queue item
        new_item = ConversionQueueItem(
            file=tmp_file_path,
            type=self.mimetype_to_processor_type(url_object.mime_type),
            url=url_object,
            status=ConversionQueueItem.NEW,
        )
        new_item.save()
        return True

    def process_file(self, file_path, url, page_no=None):
        """Open the file associated with the item and process the file data.

        Calls self.process.
        """
        try:
            encoding = self.encoding_magic.from_file(file_path)
<<<<<<< HEAD
            with codecs.open(file_path, "r") as f:
                data = f.read()
                scan = url.scan
                if self.is_md5_known(data, scan):
                    return True
                else:
                    if page_no:
                        self.process(data, url, page_no)
                    else:
                        self.process(data, url)
                    try:
                        self.store_md5(data, scan)
                    except UnicodeEncodeError:
                        scan.log_occurrence(
                            "Unable to store MD5 for URL {0}" +
                            " and encoding {1}".format(url.url, encoding)
                        )
=======
            if encoding != 'binary':
                f = codecs.open(file_path, "r", encoding=encoding)
            else:
                f = open(file_path, "rb")
            self.process(f.read(), url)
>>>>>>> 8ff0da3e
        except Exception as e:
            url.scan.log_occurrence(
                "process_file failed for url {0}: {1}".format(url.url, str(e))
            )
            log.msg(repr(e))
            return False

        return True

    def setup_queue_processing(self, pid, *args):
        """Setup the queue processor with additional arguments."""
        self.pid = pid

    def process_queue(self):
        """Process items in the queue in an infinite loop.

        If there are no items to process, waits 1 second before trying
        to get the next queue item.
        """
        print "Starting processing queue items of type %s, pid %s" % (
            self.item_type, self.pid
        )
        sys.stdout.flush()
        executions = 0

        while executions < self.documents_to_process:
            # Prevent memory leak in standalone scripts
            db.reset_queries()
            item = self.get_next_queue_item()
            if item is None:
                time.sleep(1)
            else:
                result = self.handle_queue_item(item)
                executions = executions + 1
                if not result:
                    item.status = ConversionQueueItem.FAILED
                    lm = "CONVERSION ERROR: file <{0}>, type <{1}>, URL: {2}"
                    item.url.scan.log_occurrence(
                        lm.format(item.file, item.type, item.url.url)
                    )
                    item.save()
                    item.delete_tmp_dir()
                else:
                    item.delete()
                print "%s (%s): %s" % (
                    item.file_path,
                    item.url.url,
                    "success" if result else "fail"
                )
                sys.stdout.flush()

    @transaction.atomic
    def get_next_queue_item(self):
        """Get the next item in the queue.

        Returns None if there is nothing in the queue.
        """
        result = None

        while result is None:
            try:
                with transaction.atomic():
                    new_items_queryset = ConversionQueueItem.objects.filter(
                        type=self.item_type,
                        status=ConversionQueueItem.NEW
                    )

                    if self.item_type != "ocr":
                        # If this is not an OCR processor, include only scans
                        # where non-OCR conversions are not paused
                        new_items_queryset = new_items_queryset.filter(
                            url__scan__pause_non_ocr_conversions=False
                        )

                    # Get scans with pending items of the wanted type
                    scans = new_items_queryset.values('url__scan').distinct()

                    # Pick a random scan
                    random_scan_pk = random.choice(scans)['url__scan']

                    # Get the first unprocessed item of the wanted type and
                    # from a random scan
                    result = new_items_queryset.filter(
                        url__scan=random_scan_pk).select_for_update(
                        nowait=True)[0]

                    # Change status of the found item
                    ltime = timezone.localtime(timezone.now())
                    result.status = ConversionQueueItem.PROCESSING
                    result.process_id = self.pid
                    result.process_start_time = ltime
                    result.save()
            except (DatabaseError, IntegrityError) as e:
                # Database transaction failed, we just try again
                print "".join([
                    "Transaction failed while getting queue item of type ",
                    "'" + self.item_type + "'"
                ])
                result = None
            except IndexError:
                # Nothing in the queue, return None
                result = None
                break
        return result

    def convert_queue_item(self, item):
        """Convert a queue item and add converted files to the queue.

        Creates a temporary directory for the queue item and calls
        self.convert to run the actual conversion. After converting,
        adds all files produced in the conversion directory to the queue.
        """
        with open(item.file_path, "rb") as f:
            data = f.read()
            if self.is_md5_known(data, item.url.scan):
                # Already processed this file, nothing more to do
                return True

        tmp_dir = item.tmp_dir
        if not os.path.exists(tmp_dir):
            os.makedirs(tmp_dir)

        result = self.convert(item, tmp_dir)
        # Conversion successful, store MD5 sum.
        self.store_md5(data, item.url.scan)

        if os.path.exists(item.file_path):
            os.remove(item.file_path)

        self.add_processed_files(item, tmp_dir)
        return result

    def convert(self, item, tmp_dir):
        """Convert the item and output converted files in the temp dir.

        Must be implemented by classes which call convert_queue_item.
        It is expected that the conversion outputs converted files in the
        temporary directory.
        """
        raise NotImplemented

    def add_processed_files(self, item, tmp_dir):
        """Recursively add all files in the temp dir to the queue."""
        ignored_ocr_count = 0
        for root, dirnames, filenames in os.walk(tmp_dir):
            for fname in filenames:
                # TODO: How do we decide which types are supported?
                try:
                    # Guess the mime type from the file name
                    mime_type, encoding = mimetypes.guess_type(fname)
                    file_path = os.path.join(root, fname)
                    if mime_type is None:
                        # Guess the mime type from the file contents
                        mime_type = self.mime_magic.from_file(file_path)
                    processor_type = Processor.mimetype_to_processor_type(
                        mime_type)

                    # Disable OCR if requested
                    if (processor_type == 'ocr' and
                        not item.url.scan.do_ocr):
                        processor_type = None

                    # Ignore and delete images which are smaller than
                    # the minimum dimensions
                    if processor_type == 'ocr':
                        dimensions = get_image_dimensions(file_path)
                        if dimensions is not None:
                            (w, h) = dimensions
                            if not ((w >= MIN_OCR_DIMENSION_BOTH and
                                     h >= MIN_OCR_DIMENSION_BOTH)
                                    and (w >= MIN_OCR_DIMENSION_EITHER or
                                         h >= MIN_OCR_DIMENSION_EITHER)):
                                ignored_ocr_count += 1
                                processor_type = None

                    if processor_type is not None:
                        new_item = ConversionQueueItem(
                            file=file_path,
                            type=processor_type,
                            url=item.url,
                            status=ConversionQueueItem.NEW,
                        )
                        if processor_type == 'ocr':
                            new_item.page_no = get_ocr_page_no(fname)

                        new_item.save()
                    else:
                        os.remove(file_path)

                except ValueError:
                    continue
        if ignored_ocr_count > 0:
            print "Ignored %d extracted images because the dimensions were" \
                  "small (width AND height must be >= %d) AND (width OR " \
                  "height must be >= %d))" % (ignored_ocr_count,
                                               MIN_OCR_DIMENSION_BOTH,
                                               MIN_OCR_DIMENSION_EITHER)

    @classmethod
    def register_processor(cls, processor_type, processor):
        """Register the processor class as processor for the given type."""
        cls.processors_by_type[processor_type] = processor

    opendocument = 'application/vnd.oasis.opendocument'
    officedocument = 'application/vnd.openxmlformats-officedocument'

    mimetypes_to_processors = {
        'text': 'text',
        'image': 'ocr',

        'text/html': 'html',
        'text/xml': 'html',
        'application/xhtml+xml': 'html',
        'application/xml': 'html',
        'application/vnd.google-earth.kml+xml': 'html',

        'application/javascript': 'text',
        'application/json': 'text',
        'application/csv': 'csv',
        'text/csv': 'csv',

        'application/zip': 'zip',

        'application/pdf': 'pdf',

        'application/rtf': 'libreoffice',
        'application/msword': 'libreoffice',
        opendocument + '.chart': 'libreoffice',
        opendocument + '.database': 'libreoffice',
        opendocument + '.formula': 'libreoffice',
        opendocument + '.graphics': 'libreoffice',
        opendocument + '.graphics-template': 'libreoffice',
        opendocument + '.image': 'libreoffice',
        opendocument + '.presentation': 'libreoffice',
        opendocument + '.presentation-template': 'libreoffice',
        opendocument + '.spreadsheet': 'libreoffice',
        opendocument + '.spreadsheet-template': 'libreoffice',
        opendocument + '.text': 'libreoffice',
        opendocument + '.text-master': 'libreoffice',
        opendocument + '.text-template': 'libreoffice',
        opendocument + '.text-web': 'libreoffice',
        officedocument + '.presentationml.presentation': 'libreoffice',
        officedocument + '.presentationml.slide': 'libreoffice',
        officedocument + '.presentationml.slideshow': 'libreoffice',
        officedocument + '.presentationml.template': 'libreoffice',
        officedocument + '.spreadsheetml.sheet': 'libreoffice',
        officedocument + '.spreadsheetml.template': 'libreoffice',
        officedocument + '.wordprocessingml.document': 'libreoffice',
        officedocument + '.wordprocessingml.template': 'libreoffice',
        'application/vnd.ms-excel': 'libreoffice',
        'application/vnd.ms-powerpoint': 'libreoffice',

        'application/vnd.lotus-1-2-3': 'libreoffice',
        'application/lotus123': 'libreoffice',
        'application/wk3': 'libreoffice'
    }

    @classmethod
    def mimetype_to_processor_type(cls, mime_type):
        """Get the type name of the processor which handles the mime-type."""
        if mime_type is None:
            return None
        processor = cls.mimetypes_to_processors.get(mime_type, None)
        if processor is None:
            processor = cls.mimetypes_to_processors.get(
                mime_type.split("/")[0], None
            )
        return processor<|MERGE_RESOLUTION|>--- conflicted
+++ resolved
@@ -143,7 +143,6 @@
         if settings.DO_USE_MD5:
             md5str = get_md5_sum(data)
 
-<<<<<<< HEAD
             md5 = Md5Sum(
                 organization=scan.scanner.organization,
                 md5=md5str,
@@ -154,23 +153,8 @@
             try:
                 md5.save()
             except IntegrityError:
-                scan.log_occurrence(
-                    "Trying to save MD5 sum twice - shouldn't happen"
-                )
-=======
-        md5 = Md5Sum(
-            organization=scan.scanner.organization,
-            md5=md5str,
-            is_cpr_scan=scan.do_cpr_scan,
-            is_check_mod11=scan.do_cpr_modulus11,
-            is_ignore_irrelevant=scan.do_cpr_ignore_irrelevant,
-        )
-        try:
-            md5.save()
-        except IntegrityError:
-            # This happens, we now know - but is not actually an error.
-            pass
->>>>>>> 8ff0da3e
+                # This happens, we now know - but is not actually an error.
+                pass
 
     def handle_spider_item(self, data, url_object):
         """Process an item from a spider. Must be overridden.
@@ -227,31 +211,11 @@
         """
         try:
             encoding = self.encoding_magic.from_file(file_path)
-<<<<<<< HEAD
-            with codecs.open(file_path, "r") as f:
-                data = f.read()
-                scan = url.scan
-                if self.is_md5_known(data, scan):
-                    return True
-                else:
-                    if page_no:
-                        self.process(data, url, page_no)
-                    else:
-                        self.process(data, url)
-                    try:
-                        self.store_md5(data, scan)
-                    except UnicodeEncodeError:
-                        scan.log_occurrence(
-                            "Unable to store MD5 for URL {0}" +
-                            " and encoding {1}".format(url.url, encoding)
-                        )
-=======
             if encoding != 'binary':
                 f = codecs.open(file_path, "r", encoding=encoding)
             else:
                 f = open(file_path, "rb")
             self.process(f.read(), url)
->>>>>>> 8ff0da3e
         except Exception as e:
             url.scan.log_occurrence(
                 "process_file failed for url {0}: {1}".format(url.url, str(e))
