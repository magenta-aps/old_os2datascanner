# The contents of this file are subject to the Mozilla Public License
# Version 2.0 (the "License"); you may not use this file except in
# compliance with the License. You may obtain a copy of the License at
#    http://www.mozilla.org/MPL/
#
# Software distributed under the License is distributed on an "AS IS"basis,
# WITHOUT WARRANTY OF ANY KIND, either express or implied. See the License
# for the specific language governing rights and limitations under the
# License.
#
# OS2Webscanner was developed by Magenta in collaboration with OS2 the
# Danish community of open source municipalities (http://www.os2web.dk/).
#
# The code is currently governed by OS2 the Danish community of open
# source municipalities ( http://www.os2web.dk/ )
"""Contains a scanner spider."""
import mimetypes

from os2webscanner.utils import capitalize_first
import regex
import logging
from scrapy.spidermiddlewares.httperror import HttpError
from scrapy.exceptions import IgnoreRequest
from scrapy.http import Request, HtmlResponse, TextResponse
import re
import chardet
import magic
<<<<<<< HEAD
import errno
import os
from os import walk
=======
>>>>>>> b512d0d3

# Use our monkey-patched link extractor
from ..linkextractor import LxmlLinkExtractor

from .base_spider import BaseScannerSpider

from ..processors.processor import Processor

from os2webscanner.models import Url, ReferrerUrl
from scrapy.utils.response import response_status_message


class ScannerSpider(BaseScannerSpider):

    """A spider which uses a scanner to scan all data it comes across."""

    name = 'scanner'
    magic = magic.Magic(mime=True)

    def __init__(self, scanner, runner, *a, **kw):
        """Initialize the ScannerSpider with a WebScanner object.

        The configuration will be loaded from the WebScanner.
        """
        super(ScannerSpider, self).__init__(scanner=scanner, *a, **kw)

        self.runner = runner

        self.start_urls = []

        if self.scanner.scan_object.scanner.process_urls:
            # If the scan is run from a web service, use the starting urls
            # from the scanner.
            self.start_urls = self.scanner.scan_object.scanner.process_urls
            self.crawl = False
        else:
            self.crawl = True
            # Otherwise, use the roots of the domains as starting URLs
            logging.info("Initializing spider")
            for url in self.allowed_domains:
                if (
                    not url.startswith('http://') and
                    not url.startswith('https://') and
                    not url.startswith('file://')
                ):
                    url = 'http://%s/' % url
                # Remove wildcards
                url = url.replace('*.', '')
                logging.info("Start url %s" % str(url))
                self.start_urls.append(url)

        self.link_extractor = LxmlLinkExtractor(
            deny_extensions=(),
            tags=('a', 'area', 'frame', 'iframe', 'script'),
            attrs=('href', 'src')
        )

        # Read from WebScanner settings
        scan_object = self.scanner.scan_object
        self.do_last_modified_check = getattr(
            scan_object, "do_last_modified_check"
        )
        self.do_last_modified_check_head_request = getattr(
            scan_object, "do_last_modified_check_head_request"
        )

        self.referrers = {}
        self.broken_url_objects = {}

        # Dict to cache referrer URL objects
        self.referrer_url_objects = {}

        self.external_urls = set()

    def start_requests(self):
        """Return requests for all starting URLs AND sitemap URLs."""
        # Add URLs found in sitemaps
        logging.info("Starting requests")
        sitemap_start_urls = self.runner.get_start_urls_from_sitemap()
        requests = []
        for url in sitemap_start_urls:
            try:
                requests.append(
                    Request(url["url"],
                            callback=self.parse,
                            errback=self.handle_error,
                            # Add the lastmod date from the sitemap
                            meta={"lastmod": url.get("lastmod", None)})
                )
            except Exception as e:
                logging.error("URL failed: {0} ({1})".format(url, str(e)))

<<<<<<< HEAD
        for url in self.start_urls:
            if url.startswith('file://'):
                files = self.file_extractor(url)
                requests.extend([Request(file, callback=self.parse,
                                         errback=self.handle_error)
                                 for file in files])
            else:
                requests.append([Request(url, callback=self.parse,
                                         errback=self.handle_error)])

=======
        logging.info("Number of urls to scan %s" % str(len(self.start_urls)))
        #yield Request(self.start_urls[0], callback=self.parse,
         #       errback=self.handle_error)
        requests.extend([Request(url, callback=self.parse,
                                 errback=self.handle_error)
                         for url in self.start_urls])
        logging.info("Number of requests %s" % str(len(requests)))
>>>>>>> b512d0d3
        return requests

    def parse(self, response):
        """Process a response and follow all links."""
        if self.crawl:
            requests = self._extract_requests(response)
        else:
            requests = []
        self.scan(response)

        # Store referrer when doing link checks
        if self.scanner.scan_object.do_link_check:
            source_url = response.request.url
            for request in requests:
                target_url = request.url
                self.referrers.setdefault(target_url, []).append(source_url)
                if (self.scanner.scan_object.do_external_link_check and
                        self.is_offsite(request)):
                    # Save external URLs for later checking
                    self.external_urls.add(target_url)
                else:
                    # See if the link points to a broken URL
                    broken_url = self.broken_url_objects.get(target_url, None)
                    if broken_url is not None:
                        # Associate links to the broken URL
                        self.associate_url_referrers(broken_url)
        return requests

    def _extract_requests(self, response):
        """Extract requests from the response."""
        logging.info("Extract request.")
        r = []
        if isinstance(response, HtmlResponse):
            links = self.link_extractor.extract_links(response)
            logging.debug("Extracted links: %s" % links)
            r.extend(Request(x.url, callback=self.parse,
                             errback=self.handle_error) for x in links)
        elif isinstance(response, TextResponse):
            # extract altid folder og parse filer
            files = self.file_extractor(response.request.url)
            r.extend(Request(x.url, callback=self.parse,
                              errback=self.handle_error) for x in files)
        return r

    def file_extractor(self, filepath):
        path = filepath.replace('file://', '')
        r = []
        if os.path.isdir(path) is not True:
            return r
        for (dirpath, dirnames, filenames) in walk(path):
            for filename in filenames:
                filename = filepath + '/' + filename
                r.append(filename)
            for dirname in dirnames:
                dirname = filepath + '/' + dirname
                r.append(dirname)
            break;
        return r

    def handle_error(self, failure):
        """Handle an error due to a non-success status code or other reason.

        If link checking is enabled, saves the broken URL and referrers.
        """
        if isinstance(failure.value, IOError) \
                and failure.value.errno == errno.EISDIR:
            files = self.file_extractor('file://' + failure.value.filename)
            request = []
            request.extend([Request(url, callback=self.parse,
                                    errback=self.handle_error)
                            for url in files])
            return request
        if (not self.scanner.scan_object.do_link_check or
                (isinstance(failure.value, IgnoreRequest) and not isinstance(
                    failure.value, HttpError))):
            return
        if hasattr(failure.value, "response"):
            response = failure.value.response
            url = response.request.url
            status_code = response.status
            status_message = response_status_message(status_code)

            if "redirect_urls" in response.request.meta:
                # Set URL to the original URL, not the URL after redirection
                url = response.request.meta["redirect_urls"][0]

            referer_header = response.request.headers.get("referer", None)
        else:
            url = failure.request.url
            status_code = -1
            status_message = "%s" % failure.value
            referer_header = None

        logging.info("Handle Error: %s %s" % (status_message, url))

        status_message = regex.sub("\[.+\] ", "", status_message)
        status_message = capitalize_first(status_message)

        # Add broken URL
        broken_url = Url(url=url, scan=self.scanner.scan_object,
                         status_code=status_code,
                         status_message=status_message)
        broken_url.save()
        self.broken_url_objects[url] = broken_url

        # Associate referer using referer header
        if referer_header is not None:
            self.associate_url_referrer(referer_header, broken_url)

        self.associate_url_referrers(broken_url)

    def associate_url_referrers(self, url_object):
        """Associate referrers with the Url object."""
        for referrer in self.referrers.get(url_object.url, ()):
            self.associate_url_referrer(referrer, url_object)

    def associate_url_referrer(self, referrer, url_object):
        """Associate referrer with Url object."""
        referrer_url_object = self._get_or_create_referrer(referrer)
        url_object.referrers.add(referrer_url_object)

    def _get_or_create_referrer(self, referrer):
        """Create or get existing ReferrerUrl object."""
        if referrer not in self.referrer_url_objects:
            self.referrer_url_objects[referrer] = ReferrerUrl(
                url=referrer, scan=self.scanner.scan_object)
            self.referrer_url_objects[referrer].save()
        return self.referrer_url_objects[referrer]

    def scan(self, response):
        """Scan a response, returning any matches."""
        content_type = response.headers.get('content-type')
        if content_type:
            mime_type = parse_content_type(content_type)
        else:
            logging.debug("Guessing mime-type based on file extension")
            mime_type, encoding = mimetypes.guess_type(response.url)
            if not mime_type:
                logging.debug("Guessing mime-type based on file contents")
                mime_type = self.magic.from_buffer(response.body)

        data, mime_type = self.check_encoding(mime_type, response)
        # Save the URL item to the database
        if (
            Processor.mimetype_to_processor_type(mime_type) == 'ocr' and not
            self.scanner.scan_object.do_ocr
        ):
            # Ignore this URL
            return
        url_object = Url(url=response.request.url, mime_type=mime_type,
                         scan=self.scanner.scan_object)
        url_object.save()
        self.scanner.scan(data, url_object)

    def check_encoding(self, mime_type, response):
        if hasattr(response, "encoding"):
            try:
                data = response.body.decode(response.encoding)
            except UnicodeDecodeError:
                try:
                    # Encoding specified in Content-Type header was wrong, try
                    # to detect the encoding and decode again
                    encoding = chardet.detect(response.body).get('encoding')
                    if encoding is not None:
                        data = response.body.decode(encoding)
                        logging.warning(
                            (
                                "Error decoding response as %s. " +
                                "Detected the encoding as %s.") %
                            (response.encoding, encoding)
                        )
                    else:
                        mime_type = self.magic.from_buffer(response.body)
                        data = response.body
                        logging.warning(("Error decoding response as %s. " +
                                 "Detected the mime " +
                                 "type as %s.") % (response.encoding,
                                                   mime_type))
                except UnicodeDecodeError:
                    # Could not decode with the detected encoding, so assume
                    # the file is binary and try to guess the mimetype from
                    # the file
                    mime_type = self.magic.from_buffer(response.body)
                    data = response.body
                    logging.warning(
                        ("Error decoding response as %s. Detected the "
                         "mime type as %s.") % (response.encoding,
                                                mime_type)
                    )

        else:
            data = response.body

        return data, mime_type


def parse_content_type(content_type):
    """Return the mime-type from the given "Content-Type" header value."""
    # For some reason content_type can be a binary string.
    if type(content_type) is not str:
        content_type = content_type.decode('utf8')

    logging.debug("Content-Type: " + content_type)
    m = re.search('([^/]+/[^;\s]+)', content_type)
    return m.group(1)<|MERGE_RESOLUTION|>--- conflicted
+++ resolved
@@ -25,12 +25,9 @@
 import re
 import chardet
 import magic
-<<<<<<< HEAD
 import errno
 import os
 from os import walk
-=======
->>>>>>> b512d0d3
 
 # Use our monkey-patched link extractor
 from ..linkextractor import LxmlLinkExtractor
@@ -123,7 +120,6 @@
             except Exception as e:
                 logging.error("URL failed: {0} ({1})".format(url, str(e)))
 
-<<<<<<< HEAD
         for url in self.start_urls:
             if url.startswith('file://'):
                 files = self.file_extractor(url)
@@ -134,15 +130,12 @@
                 requests.append([Request(url, callback=self.parse,
                                          errback=self.handle_error)])
 
-=======
         logging.info("Number of urls to scan %s" % str(len(self.start_urls)))
-        #yield Request(self.start_urls[0], callback=self.parse,
-         #       errback=self.handle_error)
         requests.extend([Request(url, callback=self.parse,
                                  errback=self.handle_error)
                          for url in self.start_urls])
         logging.info("Number of requests %s" % str(len(requests)))
->>>>>>> b512d0d3
+
         return requests
 
     def parse(self, response):
