--- conflicted
+++ resolved
@@ -929,15 +929,9 @@
             status=ConversionQueueItem.NEW
         )
         total = all.count()
-<<<<<<< HEAD
         totals_by_type = all.values('type').annotate(
             total=Count('type')
         ).order_by('-total')
-=======
-        totals_by_type = all.values(
-            'type'
-        ).annotate(total=Count('type')).order_by('-total')
->>>>>>> 5367df89
         totals_by_scan = all.values('url__scan__pk').annotate(
             total=Count('url__scan__pk')
         ).order_by('-total')
