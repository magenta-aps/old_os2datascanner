# The contents of this file are subject to the Mozilla Public License
# Version 2.0 (the "License"); you may not use this file except in
# compliance with the License. You may obtain a copy of the License at
#    http://www.mozilla.org/MPL/
#
# Software distributed under the License is distributed on an "AS IS"basis,
# WITHOUT WARRANTY OF ANY KIND, either express or implied. See the License
# for the specific language governing rights and limitations under the
# License.
#
# OS2Webscanner was developed by Magenta in collaboration with OS2 the
# Danish community of open source municipalities (http://www.os2web.dk/).
#
# The code is currently governed by OS2 the Danish community of open
# source municipalities ( http://www.os2web.dk/ )

"""Utility methods for the OS2Webscanner project."""

import time

from django.conf import settings
from django.core.mail import EmailMessage
from django.template import loader, Context


def notify_user(scan):
    """Notify user about completed scan - including success and failure."""
    template = 'os2webscanner/email/scan_report.html'

    t = loader.get_template(template)

    subject = "Scanning afsluttet: {0}".format(scan.status_text)
    to_address = scan.scanner.organization.contact_email
    if not to_address:
        to_address = settings.ADMIN_EMAIL
    matches = models.Match.objects.filter(scan=scan).count()
    matches += models.Url.objects.filter(
        scan=scan
    ).exclude(status_code__isnull=True).count()
    critical = models.Match.objects.filter(
        scan=scan,
        sensitivity=models.Sensitivity.HIGH
    ).count()

    c = Context({'scan': scan, 'domain': settings.SITE_URL, 'matches': matches,
                 'critical': critical})

    try:
        body = t.render(c)
        message = EmailMessage(subject, body, settings.ADMIN_EMAIL,
                               [to_address, ])
        message.send()
        print "Mail sendt til", to_address
    except Exception as e:
        # TODO: Handle this properly
        raise


<<<<<<< HEAD
def capitalize_first(s):
    """Capitalizes the first letter of a string, leaving the others alone."""
    if s is None or len(s) < 1:
        return u""
    return s.replace(s[0], s[0].upper(), 1)

import models
=======
def do_scan(user, urls):
    """Create a scanner to scan a list of URLs.

    The 'urls' parameter may be either http:// or file:// URLS - we expect the
    scanner to handle this distinction transparently. The list is assumed to be
    well-formed and denote existing files/URLs. The consequences of load errors
    etc. should be in the report.
    """
    # TODO: Scan the listed URLs and return result to user
    scanner = models.Scanner()
    scanner.organization = user.get_profile().organization
    scanner.name = user.username + '-' + str(time.time())
    scanner.do_run_synchronously = True
    scanner.process_urls = urls
    scanner.is_visible = False

    scanner.save()
    for domain in scanner.organization.domains.all():
        scanner.domains.add(domain)
    scanner.run()

    scan = scanner.scans.all()[0]
    return scan
>>>>>>> 2fa9674d
<|MERGE_RESOLUTION|>--- conflicted
+++ resolved
@@ -56,7 +56,6 @@
         raise
 
 
-<<<<<<< HEAD
 def capitalize_first(s):
     """Capitalizes the first letter of a string, leaving the others alone."""
     if s is None or len(s) < 1:
@@ -64,7 +63,8 @@
     return s.replace(s[0], s[0].upper(), 1)
 
 import models
-=======
+
+
 def do_scan(user, urls):
     """Create a scanner to scan a list of URLs.
 
@@ -87,5 +87,4 @@
     scanner.run()
 
     scan = scanner.scans.all()[0]
-    return scan
->>>>>>> 2fa9674d
+    return scan