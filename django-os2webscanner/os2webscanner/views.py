from operator import attrgetter
from django.shortcuts import render
from django.views.generic import View, ListView, TemplateView, DetailView
from django.contrib.auth.decorators import login_required
from django.utils.decorators import method_decorator

<<<<<<< HEAD
from .models import Scanner, Domain, RegexRule, Scan, Match
=======
from .models import Scanner, Domain, RegexRule, Scan, UserProfile
>>>>>>> 3dcf0fc0


class LoginRequiredMixin(View):
    """Include to require login."""

    @method_decorator(login_required)
    def dispatch(self, *args, **kwargs):
        return super(LoginRequiredMixin, self).dispatch(*args, **kwargs)


class RestrictedListView(ListView, LoginRequiredMixin):
    """Make sure users only see data that belong to their own organization."""
    
    def get_queryset(self):
        """Restrict to the organization of the logged-in user."""
        user = self.request.user
        try:
            profile = user.get_profile()
        except UserProfile.DoesNotExist:
            profile = None

        if profile:
            return self.model.objects.filter(organization=profile.organization)
        else:
            return self.model.objects.all()


class MainPageView(TemplateView):
    template_name = 'index.html'


class ScannerList(RestrictedListView):
    """Displays list of scanners."""
    model = Scanner
    template_name = 'os2webscanner/scanners.html'


class DomainList(RestrictedListView):
    """Displays list of domains."""
    model = Domain
    template_name = 'os2webscanner/domains.html'


class RuleList(RestrictedListView):
    """Displays list of scanners."""
    model = RegexRule
    template_name = 'os2webscanner/rules.html'


class ReportList(ListView, LoginRequiredMixin):
    """Displays list of scanners."""
    model = Scan
    template_name = 'os2webscanner/reports.html'


class ReportDetails(DetailView, LoginRequiredMixin):
    """Display a detailed report."""
    model = Scan
    template_name = 'os2webscanner/report.html'
    context_object_name = "scan"

    def get_context_data(self, **kwargs):
        context = super(ReportDetails, self).get_context_data(**kwargs)
        all_matches = Match.objects.filter(
            scan=self.get_object()
        ).order_by('url', 'matched_rule')

        matches_by_url = {}
        # Group matches by URL
        for match in all_matches:
            matches_by_url.setdefault(match.url.url, []).append(match)
        # Sort matches by sensitivity
        for url, matches in matches_by_url.items():
            matches.sort(key=attrgetter('sensitivity'))

        context['matches_by_url'] = matches_by_url
        return context<|MERGE_RESOLUTION|>--- conflicted
+++ resolved
@@ -4,11 +4,7 @@
 from django.contrib.auth.decorators import login_required
 from django.utils.decorators import method_decorator
 
-<<<<<<< HEAD
-from .models import Scanner, Domain, RegexRule, Scan, Match
-=======
-from .models import Scanner, Domain, RegexRule, Scan, UserProfile
->>>>>>> 3dcf0fc0
+from .models import Scanner, Domain, RegexRule, Scan, Match, UserProfile
 
 
 class LoginRequiredMixin(View):
