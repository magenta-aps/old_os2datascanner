"""
Django settings for webscanner project.

For more information on this file, see
https://docs.djangoproject.com/en/1.6/topics/settings/

For the full list of settings and their values, see
https://docs.djangoproject.com/en/1.6/ref/settings/
"""

# Build paths inside the project like this: os.path.join(BASE_DIR, ...)
import os
BASE_DIR = os.path.abspath(os.path.dirname(os.path.dirname(__file__)))
PROJECT_DIR = os.path.dirname(BASE_DIR)
VAR_DIR = os.path.join(PROJECT_DIR, 'var')
LOGS_DIR = os.path.join(VAR_DIR, 'logs')

TEMPLATES = [
    {
        'BACKEND': 'django.template.backends.django.DjangoTemplates',
        'DIRS':
        [
            'BASE_DIR/django-os2webscanner/os2webscanner/templates'
        ],
        'APP_DIRS': True,
        'OPTIONS': {
            'context_processors': [
                'django.template.context_processors.debug',
                'django.template.context_processors.request',
                'django.contrib.auth.context_processors.auth',
                'django.contrib.messages.context_processors.messages',
                'django_settings_export.settings_export',
             ],
         },
    },
]

# Site URL for calculating absolute URLs in emails.
SITE_URL = 'http://webscanner.magenta-aps.dk'

SITE_ID = 1

# Quick-start development settings - unsuitable for production
# See https://docs.djangoproject.com/en/1.6/howto/deployment/checklist/

# SECURITY WARNING: keep the secret key used in production secret!
SECRET_KEY = 'ld0_g)jhp3v27&od88-_v83ldb!0i^bac=jh+je!!=jbvra7@j'

# SECURITY WARNING: don't run with debug turned on in production!
DEBUG = True

TEMPLATE_DEBUG = True

<<<<<<< HEAD
PRODUCTION_MODE = False

ALLOWED_HOSTS = []
=======
>>>>>>> 49baa081

# If filescan on the current installation is needed, enable it here
ENABLE_FILESCAN = True

# Add settings here to make them accessible from templates
SETTINGS_EXPORT = [
    'ENABLE_FILESCAN',
]

# Application definition

INSTALLED_APPS = (
    'django.contrib.admin',
    'django.contrib.auth',
    'django.contrib.contenttypes',
    'django.contrib.sessions',
    'django.contrib.messages',
    'django.contrib.staticfiles',
    'django.contrib.sites',
    'os2webscanner',
    'recurrence',
    'django_xmlrpc',
)

XMLRPC_METHODS = (
    ('os2webscanner.rpc.scan_urls', 'scan_urls'),
    ('os2webscanner.rpc.scan_documents', 'scan_documents'),
    ('os2webscanner.rpc.get_status', 'get_status'),
    ('os2webscanner.rpc.get_report', 'get_report'),
)
MIDDLEWARE_CLASSES = (
    'django.contrib.sessions.middleware.SessionMiddleware',
    'django.middleware.common.CommonMiddleware',
    'django.middleware.csrf.CsrfViewMiddleware',
    'django.contrib.auth.middleware.AuthenticationMiddleware',
    'django.contrib.messages.middleware.MessageMiddleware',
    'django.middleware.clickjacking.XFrameOptionsMiddleware',
)

ROOT_URLCONF = 'webscanner.urls'

WSGI_APPLICATION = 'webscanner.wsgi.application'


# Database
# https://docs.djangoproject.com/en/1.6/ref/settings/#databases

DATABASES = {
    'default': {
        'ENGINE': 'django.db.backends.postgresql_psycopg2',
        'NAME': 'os2webscanner',
        'USER': 'os2webscanner',
        'PASSWORD': 'os2webscanner',
        'HOST': '127.0.0.1',
    }
}

DATABASE_POOL_ARGS = {
    'max_overflow': 10,
    'pool_size': 5,
    'recycle': 300
}

# Internationalization
# https://docs.djangoproject.com/en/1.6/topics/i18n/

LANGUAGE_CODE = 'da-dk'

TIME_ZONE = 'CET'

USE_I18N = True

USE_L10N = True

USE_TZ = True


# Static files (CSS, JavaScript, Images)
# https://docs.djangoproject.com/en/1.6/howto/static-files/

STATIC_URL = '/static/'
STATIC_ROOT = BASE_DIR + 'webscanner_site/static'

AUTH_PROFILE_MODULE = 'os2webscanner.UserProfile'

LOGIN_REDIRECT_URL = '/'

# Email settings

DEFAULT_FROM_EMAIL = 'ann@magenta.dk'
ADMIN_EMAIL = 'ann@magenta.dk'
EMAIL_HOST = 'localhost'
EMAIL_PORT = 25
EMAIL_BACKEND = 'django.core.mail.backends.smtp.EmailBackend'

# Enable groups - or not

DO_USE_GROUPS = False

# Use MD5 sums.
# This should practically always be true, but we might want to disable it for
# debugging uses. At some point, this could also become a parameter on the
# scanner.

DO_USE_MD5 = True

# The threshold for number of OCR conversion queue items per scan above which
# non-OCR conversion will be paused. The reason to have this feature is that
# for large scans with OCR enabled, so many OCR items are extracted from
# PDFs or Office documents that it exhausts the number of available inodes
# on the filesystem. Pausing non-OCR conversions allows the OCR processors a
# chance to process their queue items to below a reasonable level.
PAUSE_NON_OCR_ITEMS_THRESHOLD = 2000

# The threshold for number of OCR conversion queue items per scan below which
# non-OCR conversion will be resumed. This must be a lower number than
# PAUSE_NON_OCR_ITEMS_THRESHOLD.
RESUME_NON_OCR_ITEMS_THRESHOLD = PAUSE_NON_OCR_ITEMS_THRESHOLD - 1000

# Directory to store files transmitted by RPC
RPC_TMP_PREFIX = '/tmp/os2webscanner'

# Directory to mount network drives
NETWORKDRIVE_TMP_PREFIX = '/tmp/mnt/os2webscanner/'

# Always store temp files on disk
FILE_UPLOAD_MAX_MEMORY_SIZE = 0

local_settings_file = os.path.join(
    os.path.dirname(os.path.abspath(__file__)),
    'local_settings.py'
)
if os.path.exists(local_settings_file):
    from .local_settings import *<|MERGE_RESOLUTION|>--- conflicted
+++ resolved
@@ -51,12 +51,7 @@
 
 TEMPLATE_DEBUG = True
 
-<<<<<<< HEAD
 PRODUCTION_MODE = False
-
-ALLOWED_HOSTS = []
-=======
->>>>>>> 49baa081
 
 # If filescan on the current installation is needed, enable it here
 ENABLE_FILESCAN = True
