from operator import attrgetter
from django.shortcuts import render
<<<<<<< HEAD
from django.views.generic import View, ListView, TemplateView
from django.views.generic.edit import CreateView, UpdateView, DeleteView
=======
from django.views.generic import View, ListView, TemplateView, DetailView
>>>>>>> a4a7f349
from django.contrib.auth.decorators import login_required
from django.utils.decorators import method_decorator

from .models import Scanner, Domain, RegexRule, Scan, Match, UserProfile


class LoginRequiredMixin(View):
    """Include to require login."""

    @method_decorator(login_required)
    def dispatch(self, *args, **kwargs):
        return super(LoginRequiredMixin, self).dispatch(*args, **kwargs)


class RestrictedListView(ListView, LoginRequiredMixin):
    """Make sure users only see data that belong to their own organization."""
 
    def get_queryset(self):
        """Restrict to the organization of the logged-in user."""
        user = self.request.user
        try:
            profile = user.get_profile()
        except UserProfile.DoesNotExist:
            profile = None

        if profile:
            return self.model.objects.filter(organization=profile.organization)
        else:
            return self.model.objects.all()


class MainPageView(TemplateView):
    template_name = 'index.html'


class ScannerList(RestrictedListView):
    """Displays list of scanners."""
    model = Scanner
    template_name = 'os2webscanner/scanners.html'


class DomainList(RestrictedListView):
    """Displays list of domains."""
    model = Domain
    template_name = 'os2webscanner/domains.html'


class RuleList(RestrictedListView):
    """Displays list of scanners."""
    model = RegexRule
    template_name = 'os2webscanner/rules.html'


class ReportList(ListView, LoginRequiredMixin):
    """Displays list of scanners."""
    model = Scan
    template_name = 'os2webscanner/reports.html'


<<<<<<< HEAD
# Create/Update/Delete Views.

class ScannerCreate(CreateView, LoginRequiredMixin):
    model = Scanner


class ScannerUpdate(UpdateView, LoginRequiredMixin):
    model = Scanner


class ScannerDelete(DeleteView, LoginRequiredMixin):
    model = Scanner
    success_url = '/scanners/'
=======
class ReportDetails(DetailView, LoginRequiredMixin):
    """Display a detailed report."""
    model = Scan
    template_name = 'os2webscanner/report.html'
    context_object_name = "scan"

    def get_context_data(self, **kwargs):
        context = super(ReportDetails, self).get_context_data(**kwargs)
        all_matches = Match.objects.filter(
            scan=self.get_object()
        ).order_by('url', 'matched_rule')

        matches_by_url = {}
        # Group matches by URL
        for match in all_matches:
            matches_by_url.setdefault(match.url.url, []).append(match)
        # Sort matches by sensitivity
        for url, matches in matches_by_url.items():
            matches.sort(key=attrgetter('sensitivity'))

        context['matches_by_url'] = matches_by_url
        return context
>>>>>>> a4a7f349
<|MERGE_RESOLUTION|>--- conflicted
+++ resolved
@@ -1,11 +1,8 @@
 from operator import attrgetter
+
 from django.shortcuts import render
-<<<<<<< HEAD
-from django.views.generic import View, ListView, TemplateView
+from django.views.generic import View, ListView, TemplateView, DetailView
 from django.views.generic.edit import CreateView, UpdateView, DeleteView
-=======
-from django.views.generic import View, ListView, TemplateView, DetailView
->>>>>>> a4a7f349
 from django.contrib.auth.decorators import login_required
 from django.utils.decorators import method_decorator
 
@@ -65,7 +62,6 @@
     template_name = 'os2webscanner/reports.html'
 
 
-<<<<<<< HEAD
 # Create/Update/Delete Views.
 
 class ScannerCreate(CreateView, LoginRequiredMixin):
@@ -79,7 +75,8 @@
 class ScannerDelete(DeleteView, LoginRequiredMixin):
     model = Scanner
     success_url = '/scanners/'
-=======
+
+
 class ReportDetails(DetailView, LoginRequiredMixin):
     """Display a detailed report."""
     model = Scan
@@ -101,5 +98,4 @@
             matches.sort(key=attrgetter('sensitivity'))
 
         context['matches_by_url'] = matches_by_url
-        return context
->>>>>>> a4a7f349
+        return context