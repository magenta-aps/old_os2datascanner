--- conflicted
+++ resolved
@@ -12,11 +12,8 @@
    >= 7 pixels and at least one dimension must be >= 64 pixels.
  - Scans are logged to separate files in var/logs/scans rather than
    polluting the web server's error log file.
-<<<<<<< HEAD
+ - Pool PostgreSQL connections to avoid too heavy load on the database server.
  - System status page for superusers.
-=======
- - Pool PostgreSQL connections to avoid too heavy load on the database server.
->>>>>>> 35ec1ca3
 
 * Version 1.1.0, September 23, 2014
 
