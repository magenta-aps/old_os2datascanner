# encoding: utf-8
# The contents of this file are subject to the Mozilla Public License
# Version 2.0 (the "License"); you may not use this file except in
# compliance with the License. You may obtain a copy of the License at
#    http://www.mozilla.org/MPL/
#
# Software distributed under the License is distributed on an "AS IS"basis,
# WITHOUT WARRANTY OF ANY KIND, either express or implied. See the License
# for the specific language governing rights and limitations under the
# License.
#
# OS2Webscanner was developed by Magenta in collaboration with OS2 the
# Danish community of open source municipalities (http://www.os2web.dk/).
#
# The code is currently governed by OS2 the Danish community of open
# source municipalities ( http://www.os2web.dk/ )
"""Contains Django views."""

import csv
from django import forms
from django.core.exceptions import PermissionDenied, ObjectDoesNotExist
from django.db.models import Count, Q
from django.http import Http404, HttpResponse
from django.shortcuts import render, get_object_or_404
from django.views.generic import View, ListView, TemplateView, DetailView
from django.views.generic.edit import ModelFormMixin, DeleteView
from django.views.generic.edit import CreateView, UpdateView
from django.contrib.auth.decorators import login_required, user_passes_test
from django.utils.decorators import method_decorator
from django.forms.models import modelform_factory
from django.conf import settings

from .validate import validate_domain, get_validation_str

from .models import Scanner, Domain, RegexRule, Scan, Match, UserProfile, Url
from .models import Organization, ConversionQueueItem, Group, Summary
from .utils import scans_for_summary_report


class LoginRequiredMixin(View):

    """Include to require login."""

    @method_decorator(login_required)
    def dispatch(self, *args, **kwargs):
        """Check for login and dispatch the view."""
        return super(LoginRequiredMixin, self).dispatch(*args, **kwargs)


class SuperUserRequiredMixin(LoginRequiredMixin):

    """Include to require login and superuser."""

    @method_decorator(login_required)
    def dispatch(self, *args, **kwargs):
        """Check for login and superuser and dispatch the view."""
        user = self.request.user
        if user.is_superuser:
            return super(LoginRequiredMixin, self).dispatch(*args, **kwargs)
        else:
            raise PermissionDenied


class RestrictedListView(ListView, LoginRequiredMixin):

    """Make sure users only see data that belong to their own organization."""

    def get_queryset(self):
        """Restrict to the organization of the logged-in user."""
        user = self.request.user
        if user.is_superuser:
            return self.model.objects.all()
        else:
            try:
                profile = user.get_profile()
                if profile.organization.do_use_groups:
                    if profile.is_group_admin or self.model == Group:
                        return self.model.objects.filter(
                            organization=profile.organization
                        )
                    else:
                        groups = profile.groups.all()
                        qs = self.model.objects.filter(
                            organization=profile.organization
                        ).filter(
                            Q(group__in=groups) | Q(group__isnull=True)
                        )
                        return qs
            except UserProfile.DoesNotExist:
                return self.model.objects.filter(organization=None)


class MainPageView(TemplateView, LoginRequiredMixin):

    """Display the main page."""

    template_name = 'index.html'


class OrganizationList(RestrictedListView):

    """Display a list of organizations, superusers only!"""

    model = Organization
    template_name = 'os2webscanner/organizations_and_domains.html'

    def get_context_data(self, **kwargs):
        """Setup context for the template."""
        context = super(OrganizationList, self).get_context_data(**kwargs)
        organization_list = context['organization_list']
        orgs_with_domains = []
        for org in organization_list:
            tld_list = []

            top_level = lambda d: '.'.join(d.strip('/').split('.')[-2:])
            tlds = set([top_level(d.url) for d in org.domains.all()])

            for tld in tlds:
                sub_domains = [
                    d.url for d in org.domains.all() if top_level(d.url) == tld
                ]
                tld_list.append({'tld': tld, 'domains': sub_domains})

            orgs_with_domains.append({'name': org.name, 'domains': tld_list})

        context['orgs_with_domains'] = orgs_with_domains

        return context


class ScannerList(RestrictedListView):

    """Displays list of scanners."""

    model = Scanner
    template_name = 'os2webscanner/scanners.html'

    def get_queryset(self):
        """Get queryset, don't include non-visible scanners."""
        qs = super(ScannerList, self).get_queryset()
        # Dismiss scans that are not visible
        qs = qs.filter(is_visible=True)
        return qs


class DomainList(RestrictedListView):

    """Displays list of domains."""

    model = Domain
    template_name = 'os2webscanner/domains.html'

    def get_queryset(self):
        """Get queryset, ordered by url followed by primary key."""
        query_set = super(DomainList, self).get_queryset()

        return query_set.order_by('url', 'pk')


class GroupList(RestrictedListView):
    """Displays groups for organization."""

    model = Group
    template_name = 'os2webscanner/groups.html'


class RuleList(RestrictedListView):

    """Displays list of scanners."""

    model = RegexRule
    template_name = 'os2webscanner/rules.html'


class ReportList(RestrictedListView):

    """Displays list of scanners."""

    model = Scan
    template_name = 'os2webscanner/reports.html'

    def get_queryset(self):
        """Restrict to the organization of the logged-in user."""
        user = self.request.user
        if user.is_superuser:
            reports = self.model.objects.all()
        else:
            try:
                profile = user.get_profile()
                # TODO: Filter by group here if relevant.
                if (profile.is_group_admin or not
                    profile.organization.do_use_groups):
                    reports = self.model.objects.filter(
                        scanner__organization=profile.organization
                    )
                else:
                    reports = self.model.objects.filter(
                        scanner__group__in=profile.groups.all()
                    )
            except UserProfile.DoesNotExist:
                reports = self.model.objects.filter(
                    scanner__organization=None
                )
        reports = reports.filter(scanner__is_visible=True)
        return reports.order_by('-start_time')


# Create/Update/Delete Views.

class RestrictedCreateView(CreateView, LoginRequiredMixin):

    """Base class for create views that are limited by user organization."""

    def get_form_fields(self):
        """Get the list of fields to use in the form for the view."""
        fields = [f for f in self.fields]
        user = self.request.user

        if user.is_superuser:
            fields.append('organization')
        elif user.get_profile().organization.do_use_groups:
            if (user.get_profile().is_group_admin or
                len(user.get_profile().groups.all()) > 1):
                fields.append('group')

        return fields

    def get_form(self, form_class):
        """Get the form for the view."""
        fields = self.get_form_fields()
        form_class = modelform_factory(self.model, fields=fields)
        kwargs = self.get_form_kwargs()

        form = form_class(**kwargs)
        user = self.request.user
        if 'group' in fields:
            if user.get_profile().is_group_admin:
                queryset = (
                    user.get_profile().organization.groups.all()
                )
            else:
                form.fields['group'].queryset = (
                    user.get_profile().groups.all()
                )
            form.fields['group'].queryset = queryset
        return form

    def form_valid(self, form):
        """Validate the form."""
        if not self.request.user.is_superuser:
            try:
                user_profile = self.request.user.get_profile()
            except UserProfile.DoesNotExist:
                raise PermissionDenied
            self.object = form.save(commit=False)
            self.object.organization = user_profile.organization
            if (user_profile.organization.do_use_groups and not
                user_profile.is_group_admin and
                len(user_profile.groups.all())):
                self.object.group = user_profile.groups.all()[0]

        return super(RestrictedCreateView, self).form_valid(form)


class OrgRestrictedMixin(ModelFormMixin, LoginRequiredMixin):

    """Mixin class for views with organization-restricted queryset."""

    def get_form_fields(self):
        """Get the list of fields to use in the form for the view."""
        fields = [f for f in self.fields]
        user = self.request.user
        organization = self.object.organization
        do_add_group = False
        if user.is_superuser:
            fields.append('organization')
        if organization.do_use_groups:
            if (user.is_superuser or
                user.get_profile().is_group_admin or
                len(user.get_profile().groups.all()) > 1):
                do_add_group = True
        if do_add_group and self.model != Group:
            fields.append('group')
        return fields

    def get_form(self, form_class):
        """Get the form for the view."""
        fields = self.get_form_fields()
        form_class = modelform_factory(self.model, fields=fields)
        kwargs = self.get_form_kwargs()

        form = form_class(**kwargs)
        user = self.request.user
        if 'group' in fields:
            if user.is_superuser or user.get_profile().is_group_admin:
                form.fields['group'].queryset = (
                    self.object.organization.groups.all()
                )
            else:
                form.fields['group'].queryset = (
                    user.get_profile().groups.all()
                )
        return form

    def get_queryset(self):
        """Get queryset filtered by user's organization."""
        queryset = super(OrgRestrictedMixin, self).get_queryset()
        if not self.request.user.is_superuser:
            organization = None

            try:
                user_profile = self.request.user.get_profile()
                organization = user_profile.organization
                groups = user_profile.groups.all()
            except UserProfile.DoesNotExist:
                organization = None
                groups = []

            if (user_profile.organization.do_use_groups and not
                user_profile.is_group_admin):
                queryset = queryset.filter(
                    Q(group__in=groups) | Q(group__isnull=True)
                )
            else:
                queryset = queryset.filter(organization=organization)
        return queryset


class RestrictedUpdateView(UpdateView, OrgRestrictedMixin):

    """Base class for updateviews restricted by organiztion."""

    pass


class RestrictedDetailView(DetailView, OrgRestrictedMixin):

    """Base class for detailviews restricted by organiztion."""

    pass


class RestrictedDeleteView(DeleteView, OrgRestrictedMixin):

    """Base class for deleteviews restricted by organiztion."""

    pass


class ScannerCreate(RestrictedCreateView):

    """Create a scanner view."""

    model = Scanner
    fields = ['name', 'schedule', 'whitelisted_names', 'domains',
              'do_cpr_scan', 'do_cpr_modulus11', 'do_cpr_ignore_irrelevant',
              'do_name_scan', 'do_ocr',
              'do_link_check', 'do_external_link_check',
              'do_last_modified_check', 'do_last_modified_check_head_request',
              'regex_rules', 'recipients']

    def get_form(self, form_class):
        """Get the form for the view.

        Querysets used for choices in the 'domains' and 'regex_rules' fields
        will be limited by the user's organiztion unless the user is a
        superuser.
        """
        form = super(ScannerCreate, self).get_form(form_class)
        try:
            organization = self.request.user.get_profile().organization
            groups = self.request.user.get_profile().groups.all()
        except UserProfile.DoesNotExist:
            organization = None
            groups = None
<<<<<<< HEAD
=======

>>>>>>> b31d2155
        # Exclude recipients with no email address
        form.fields[
            'recipients'
        ].queryset = form.fields[
            'recipients'
        ].queryset.exclude(user__email="")

        if not self.request.user.is_superuser:
            for field_name in ['domains', 'regex_rules', 'recipients']:
                queryset = form.fields[field_name].queryset
                queryset = queryset.filter(organization=organization)
                if (self.request.user.get_profile().is_group_admin or
                    field_name == 'recipients'):
                    # Already filtered by organization, nothing more to do.
                    pass
                else:
                    queryset = queryset.filter(
                        Q(group__in=groups) | Q(group__isnull=True)
                    )
                form.fields[field_name].queryset = queryset
        return form

    def get_success_url(self):
        """The URL to redirect to after successful creation."""
        return '/scanners/%s/created/' % self.object.pk


class ScannerUpdate(RestrictedUpdateView):

    """Update a scanner view."""

    model = Scanner
    fields = ['name', 'schedule', 'whitelisted_names', 'domains',
              'do_cpr_scan', 'do_cpr_modulus11', 'do_cpr_ignore_irrelevant',
              'do_name_scan', 'do_ocr',
              'do_link_check', 'do_external_link_check',
              'do_last_modified_check', 'do_last_modified_check_head_request',
              'regex_rules', 'recipients']

    def get_success_url(self):
        """The URL to redirect to after successful update."""
        return '/scanners/%s/saved/' % self.object.pk

    def get_form(self, form_class):
        """Get the form for the view.

        Querysets used for choices in the 'domains' and 'regex_rules' fields
        will be limited by the user's organiztion unless the user is a
        superuser.
        """
        self.fields = self.get_form_fields()
        form = super(ScannerUpdate, self).get_form(form_class)

        scanner = self.get_object()

        # Exclude recipients with no email address
        form.fields[
            'recipients'
        ].queryset = form.fields[
            'recipients'
        ].queryset.exclude(user__email="")

        for field_name in ['domains', 'regex_rules', 'recipients']:
            queryset = form.fields[field_name].queryset
            queryset = queryset.filter(organization=scanner.organization)

            if scanner.organization.do_use_groups:
                # TODO: This is not very elegant!
                if field_name == 'recipients':
<<<<<<< HEAD
                    pass
=======
                    queryset = queryset.filter(
                        Q(groups__in=scanner.group) | Q(groups__isnull=True)
                    )
>>>>>>> b31d2155
                else:
                    queryset = queryset.filter(
                        Q(group=scanner.group) | Q(group__isnull=True)
                    )
            form.fields[field_name].queryset = queryset
        return form


class ScannerDelete(RestrictedDeleteView):

    """Delete a scanner view."""

    model = Scanner
    success_url = '/scanners/'


class ScannerAskRun(RestrictedDetailView):

    """Prompt for starting scan, validate first."""
    model = Scanner

    def get_context_data(self, **kwargs):
        """Check that user is allowed to run this scanner."""
        context = super(ScannerAskRun, self).get_context_data(**kwargs)

        if self.object.has_active_scans:
            ok = False
            error_message = Scanner.ALREADY_RUNNING
        elif not self.object.has_valid_domains:
            ok = False
            error_message = Scanner.NO_VALID_DOMAINS
        else:
            ok = True
        context['ok'] = ok
        if not ok:
            context['error_message'] = error_message

        return context


class ScannerRun(RestrictedDetailView):

    """View that handles starting of a scanner run."""

    model = Scanner
    template_name = 'os2webscanner/scanner_run.html'

    def get(self, request, *args, **kwargs):
        """Handle a get request to the view."""
        self.object = self.get_object()

        result = self.object.run(user=request.user)
        context = self.get_context_data(object=self.object)
        context['success'] = isinstance(result, Scan)
        if not context['success']:
            context['error_message'] = result
        else:
            context['scan'] = result

        return self.render_to_response(context)


class DomainCreate(RestrictedCreateView):

    """Create a domain view."""

    model = Domain
    fields = ['url', 'exclusion_rules', 'download_sitemap', 'sitemap_url',
              'sitemap']

    def get_form_fields(self):
        """Get the list of form fields.

        The 'validation_status' field will be added to the form if the
        user is a superuser.
        """
        fields = super(DomainCreate, self).get_form_fields()
        if self.request.user.is_superuser:
            fields.append('validation_status')
        return fields

    def get_form(self, form_class):
        """Get the form for the view.

        All form widgets will have added the css class 'form-control'.
        """
        form = super(DomainCreate, self).get_form(form_class)

        for fname in form.fields:
            f = form.fields[fname]
            f.widget.attrs['class'] = 'form-control'

        return form

    def get_success_url(self):
        """The URL to redirect to after successful creation."""
        return '/domains/%s/created/' % self.object.pk


class DomainUpdate(RestrictedUpdateView):

    """Update a domain view."""

    model = Domain
    fields = ['url', 'exclusion_rules', 'download_sitemap', 'sitemap_url',
              'sitemap']

    def get_form_fields(self):
        """Get the list of form fields."""
        fields = super(DomainUpdate, self).get_form_fields()

        if self.request.user.is_superuser:
            fields.append('validation_status')
        elif not self.object.validation_status:
            fields.append('validation_method')

        self.fields = fields
        return fields

    def get_form(self, form_class):
        """Get the form for the view.
        """
        form = super(DomainUpdate, self).get_form(form_class)

        for fname in form.fields:
            f = form.fields[fname]
            f.widget.attrs['class'] = 'form-control'

        if 'validation_method' in form.fields:
            vm_field = form.fields['validation_method']
            if vm_field:
                vm_field.widget = forms.RadioSelect(
                    choices=vm_field.widget.choices
                )
                vm_field.widget.attrs['class'] = 'validateradio'

        return form

    def form_valid(self, form):
        """Validate the submitted form."""
        old_obj = Domain.objects.get(pk=self.object.pk)
        if old_obj.url != self.object.url:
            self.object.validation_status = Domain.INVALID

        if not self.request.user.is_superuser:
            user_profile = self.request.user.get_profile()
            self.object = form.save(commit=False)
            self.object.organization = user_profile.organization

        result = super(DomainUpdate, self).form_valid(form)

        return result

    def get_context_data(self, **kwargs):
        """Get the context used when rendering the template."""
        context = super(DomainUpdate, self).get_context_data(**kwargs)
        for value, desc in Domain.validation_method_choices:
            key = 'valid_txt_' + str(value)
            context[key] = get_validation_str(self.object, value)
        return context

    def get_success_url(self):
        """The URL to redirect to after successful updating.

        Will redirect the user to the validate view if the form was submitted
        with the 'save_and_validate' button.
        """
        url = self.object.get_absolute_url()
        if 'save_and_validate' in self.request.POST:
            return 'validate/'
        else:
            return '/domains/%s/saved/' % self.object.pk


class DomainValidate(RestrictedDetailView):

    """View that handles validation of a domain."""

    model = Domain

    def get_context_data(self, **kwargs):
        """Perform validation and populate the template context."""
        context = super(DomainValidate, self).get_context_data(**kwargs)
        context['validation_status'] = self.object.validation_status
        if not self.object.validation_status:
            result = validate_domain(self.object)

            if result:
                self.object.validation_status = Domain.VALID
                self.object.save()

            context['validation_success'] = result

        return context


class DomainDelete(RestrictedDeleteView):

    """Delete a domain view."""

    model = Domain
    success_url = '/domains/'


class GroupCreate(RestrictedCreateView):

    """Create a group view."""

    fields = ['name', 'contact_email', 'contact_phone', 'user_profiles']
    model = Group

    def get_form_fields(self):
        """Get the list of fields to use in the form for the view."""
        fields = super(GroupCreate, self).get_form_fields()

        if 'group' in fields:
            fields.remove('group')

        return fields

    def get_form(self, form_class):
        """Get the form for the view.

        Querysets used for choices in the 'domains' and 'regex_rules' fields
        will be limited by the user's organiztion unless the user is a
        superuser.
        """
        form = super(GroupCreate, self).get_form(form_class)

        field_name = 'user_profiles'
        queryset = form.fields[field_name].queryset
        queryset = queryset.filter(organization=0)
        form.fields[field_name].queryset = queryset

        return form

    def get_success_url(self):
        """The URL to redirect to after successful creation."""
        return '/groups/%s/created/' % self.object.pk


class GroupUpdate(RestrictedUpdateView):

    """Update a domain view."""

    model = Group
    fields = ['name', 'contact_email', 'contact_phone', 'user_profiles']

    def get_form(self, form_class):
        """Get the form for the view.

        Querysets used for choices in the 'domains' and 'regex_rules' fields
        will be limited by the user's organiztion unless the user is a
        superuser.
        """
        form = super(GroupUpdate, self).get_form(form_class)
        group = self.get_object()
        field_name = 'user_profiles'
        queryset = form.fields[field_name].queryset
        if group.organization:
            queryset = queryset.filter(organization=group.organization)
        else:
            queryset = queryset.filter(organization=0)
        form.fields[field_name].queryset = queryset
        print queryset
        return form

    def get_success_url(self):
        """The URL to redirect to after successful update."""
        return '/groups/%s/saved/' % self.object.pk


class GroupDelete(RestrictedDeleteView):

    """Delete a domain view."""

    model = Group
    fields = ['name', 'contact_email', 'contact_phone', 'user_profiles']
    success_url = '/groups/'


class RuleCreate(RestrictedCreateView):

    """Create a rule view."""

    model = RegexRule
    fields = ['name', 'match_string', 'description', 'sensitivity']

    def get_form(self, form_class):
        """Get the form for the view.

        All form fields will have the css class 'form-control' added.
        """
        form = super(RuleCreate, self).get_form(form_class)

        for fname in form.fields:
            f = form.fields[fname]
            f.widget.attrs['class'] = 'form-control'

        return form

    def get_success_url(self):
        """The URL to redirect to after successful creation."""
        return '/rules/%s/created/' % self.object.pk


class RuleUpdate(RestrictedUpdateView):

    """Update a rule view."""

    model = RegexRule
    fields = ['name', 'match_string', 'description', 'sensitivity']

    def get_form(self, form_class):
        """Get the form for the view.

        All form fields will have the css class 'form-control' added.
        """
        form = super(RuleUpdate, self).get_form(form_class)

        for fname in form.fields:
            f = form.fields[fname]
            f.widget.attrs['class'] = 'form-control'

        return form

    def get_success_url(self):
        """The URL to redirect to after successful update."""
        return '/rules/%s/created/' % self.object.pk


class RuleDelete(RestrictedDeleteView):

    """Delete a rule view."""

    model = RegexRule
    fields = ['name', 'match_string', 'description', 'sensitivity']
    success_url = '/rules/'


# Reports stuff
class ReportDetails(UpdateView, LoginRequiredMixin):

    """Display a detailed report summary."""

    model = Scan
    template_name = 'os2webscanner/report.html'
    context_object_name = "scan"
    full = False

    def get_queryset(self):
        """Get the queryset for the view.

        If the user is not a superuser the queryset will be limited by the
        user's organization.
        """
        queryset = super(ReportDetails, self).get_queryset()
        if not self.request.user.is_superuser:
            try:
                user_profile = self.request.user.get_profile()
                organization = user_profile.organization
            except UserProfile.DoesNotExist:
                organization = None
            queryset = queryset.filter(scanner__organization=organization)
        return queryset

    def get_context_data(self, **kwargs):
        """Add the scan's matches to the report context data."""
        context = super(ReportDetails, self).get_context_data(**kwargs)
        all_matches = Match.objects.filter(
            scan=self.get_object()
        ).order_by('-sensitivity', 'url', 'matched_rule', 'matched_data')

        broken_urls = Url.objects.filter(
            scan=self.get_object()
        ).exclude(status_code__isnull=True).order_by('url')

        context['full_report'] = self.full
        context['broken_urls'] = broken_urls
        context['no_of_broken_links'] = broken_urls.count()
        context['matches'] = all_matches[:100]
        context['all_matches'] = all_matches
        context['no_of_matches'] = all_matches.count() + broken_urls.count()
        context['reports_url'] = settings.SITE_URL + '/reports/'
        context['failed_conversions'] = (
            self.object.get_number_of_failed_conversions()
        )
        return context


class ReportDelete(DeleteView, LoginRequiredMixin):

    """View for deleting a report."""

    model = Scan
    success_url = '/reports/'

    def get_queryset(self):
        """Get the queryset for the view.

        If the user is not a superuser the queryset will be limited by the
        user's organization.
        """
        queryset = super(ReportDelete, self).get_queryset()
        if not self.request.user.is_superuser:
            try:
                user_profile = self.request.user.get_profile()
                organization = user_profile.organization
            except UserProfile.DoesNotExist:
                organization = None
            queryset = queryset.filter(scanner__organization=organization)
        return queryset


class ScanReportLog(ReportDetails):

    """Display ordinary log file for debugging purposes."""

    def render_to_response(self, context, **response_kwargs):
        """Render log file."""
        scan = self.get_object()
        response = HttpResponse(content_type="text/plain")
        log_file = "scan{0}_log.txt".format(scan.id)
        response[
            'Content-Disposition'
        ] = u'attachment; filename={0}'.format(log_file)

        with open(scan.scan_log_file, "r") as f:
            response.write(f.read())
        return response


class CSVReportDetails(ReportDetails):

    """Display  full report in CSV format."""

    def render_to_response(self, context, **response_kwargs):
        """Generate a CSV file and return it as the http response."""
        scan = self.get_object()
        response = HttpResponse(content_type='text/csv')
        report_file = u'{0}{1}.csv'.format(
            scan.scanner.organization.name.replace(u' ', u'_'),
            scan.id)
        response[
            'Content-Disposition'
        ] = u'attachment; filename={0}'.format(report_file)
        writer = csv.writer(response)
        all_matches = context['all_matches']
        # CSV utilities
        e = lambda fields: ([f.encode('utf-8') for f in fields])
        # Print summary header
        writer.writerow(e([u'Starttidspunkt', u'Sluttidspunkt', u'Status',
                        u'Totalt antal matches', u'Total antal broken links']))
        # Print summary
        writer.writerow(e([str(scan.start_time),
            str(scan.end_time), scan.get_status_display(),
            str(context['no_of_matches']), str(context['no_of_broken_links'])])
        )
        if all_matches:
            # Print match header
            writer.writerow(e([u'URL', u'Regel', u'Match', u'Følsomhed']))
            for match in all_matches:
                writer.writerow(
                    e([match.url.url,
                       match.get_matched_rule_display(),
                       match.matched_data.replace('\n', '').replace('\r', ' '),
                       match.get_sensitivity_display()])
                )
        broken_urls = context['broken_urls']
        if broken_urls:
            # Print broken link header
            writer.writerow(e([u'Referrers', u'URL', u'Status']))
            for url in broken_urls:
                for referrer in url.referrers.all():
                    writer.writerow(e([referrer.url,
                                   url.url,
                                   url.status_message]))
        return response


class DialogSuccess(TemplateView):

    """View that handles success for iframe-based dialogs."""

    template_name = 'os2webscanner/dialogsuccess.html'

    type_map = {
        'domains': Domain,
        'scanners': Scanner,
        'rules': RegexRule,
        'groups': Group,
        'summaries': Summary,
    }

    def get_context_data(self, **kwargs):
        """Setup context for the template."""
        context = super(DialogSuccess, self).get_context_data(**kwargs)
        model_type = self.args[0]
        pk = self.args[1]
        created = self.args[2] == 'created'
        if model_type not in self.type_map:
            raise Http404
        model = self.type_map[model_type]
        item = get_object_or_404(model, pk=pk)
        context['item_description'] = item.display_name
        context['action'] = "oprettet" if created else "gemt"
        context['reload_url'] = '/' + model_type + '/'
        return context


class SystemStatusView(TemplateView, SuperUserRequiredMixin):

    """Display the system status for superusers."""

    template_name = 'os2webscanner/system_status.html'

    def get_context_data(self, **kwargs):
        """Setup context for the template."""
        context = super(SystemStatusView, self).get_context_data(**kwargs)
        all = ConversionQueueItem.objects.filter(
            status=ConversionQueueItem.NEW
        )
        total = all.count()
        totals_by_type = all.values('type').annotate(
            total=Count('type')
        ).order_by('-total')
        totals_by_scan = all.values('url__scan__pk').annotate(
            total=Count('url__scan__pk')
        ).order_by('-total')
        totals_by_scan_and_type = all.values('url__scan__pk', 'type').annotate(
            total=Count('type')
        ).order_by('-total')

        for item in totals_by_scan:
            item['scan'] = Scan.objects.get(pk=item['url__scan__pk'])
            by_type = []
            for x in totals_by_scan_and_type:
                if x['url__scan__pk'] == item['url__scan__pk']:
                    by_type.append({
                        'total': x['total'],
                        'type': x['type']
                    })
            item['by_type'] = by_type

        def assign_percentages(grouped_totals, total):
            for item in grouped_totals:
                item['percentage'] = "%.1f" % (float(item['total']) / total
                                               * 100.)

        assign_percentages(totals_by_type, total)
        assign_percentages(totals_by_scan, total)

        context['total_queue_items'] = total
        context['total_queue_items_by_type'] = totals_by_type
        context['total_queue_items_by_scan'] = totals_by_scan
        return context


class SummaryList(RestrictedListView):

    """Displays list of summaries."""

    model = Summary
    template_name = 'os2webscanner/summaries.html'


class SummaryCreate(RestrictedCreateView):

    """Create new summary."""

    model = Summary
    fields = ['name', 'description', 'schedule', 'last_run', 'recipients',
              'scanners']

    def get_form(self, form_class):
        """Set up fields and return form."""
        form = super(SummaryCreate, self).get_form(form_class)

        field_names = ['recipients', 'scanners']
        for field_name in field_names:
            queryset = form.fields[field_name].queryset
            queryset = queryset.filter(organization=0)
            form.fields[field_name].queryset = queryset

        return form

    def get_success_url(self):
        """The URL to redirect to after successful creation."""
        return '/summaries/{0}/created/'.format(self.object.id)


class SummaryUpdate(RestrictedUpdateView):

    """Edit summary."""

    model = Summary
    fields = ['name', 'description', 'schedule', 'last_run', 'recipients',
              'scanners', 'do_email_recipients']

    def get_form(self, form_class):
        """Get the form for the view.

        Querysets for selecting the field 'recipients' must be limited by the
        summary's organization - i.e., there must be an organization set on
        the object.
        """
        form = super(SummaryUpdate, self).get_form(form_class)
        summary = self.get_object()
        # Limit recipients to organization
        queryset = form.fields['recipients'].queryset
        if summary.organization:
            queryset = queryset.filter(organization=summary.organization)
        else:
            queryset = queryset.filter(organization=0)
        form.fields['recipients'].queryset = queryset

        # Limit scanners to organization
        queryset = form.fields['scanners'].queryset
        if summary.organization:
            queryset = queryset.filter(organization=summary.organization)
        else:
            queryset = queryset.filter(organization=0)

       # Only display visible scanners
        queryset = queryset.filter(is_visible=True)
        form.fields['scanners'].queryset = queryset

        return form

    def get_success_url(self):
        """The URL to redirect to after successful update."""
        return '/summaries/%s/saved/' % self.object.pk


class SummaryDelete(RestrictedDeleteView):

    """Delete summary."""

    model = Summary
    success_url = '/summaries/'


class SummaryReport(RestrictedDetailView):

    """Display report for summary."""

    model = Summary
    template_name = 'os2webscanner/summary_report.html'

    def get_context_data(self, **kwargs):
        """Setup context for the template."""
        context = super(SummaryReport, self).get_context_data(**kwargs)

        summary = self.object
        scan_list, from_date, to_date = scans_for_summary_report(summary)

        context['scans'] = scan_list
        context['from_date'] = from_date
        context['to_date'] = to_date

        return context<|MERGE_RESOLUTION|>--- conflicted
+++ resolved
@@ -373,10 +373,7 @@
         except UserProfile.DoesNotExist:
             organization = None
             groups = None
-<<<<<<< HEAD
-=======
-
->>>>>>> b31d2155
+
         # Exclude recipients with no email address
         form.fields[
             'recipients'
@@ -446,13 +443,7 @@
             if scanner.organization.do_use_groups:
                 # TODO: This is not very elegant!
                 if field_name == 'recipients':
-<<<<<<< HEAD
                     pass
-=======
-                    queryset = queryset.filter(
-                        Q(groups__in=scanner.group) | Q(groups__isnull=True)
-                    )
->>>>>>> b31d2155
                 else:
                     queryset = queryset.filter(
                         Q(group=scanner.group) | Q(group__isnull=True)
