# encoding: utf-8
# The contents of this file are subject to the Mozilla Public License
# Version 2.0 (the "License"); you may not use this file except in
# compliance with the License. You may obtain a copy of the License at
#    http://www.mozilla.org/MPL/
#
# Software distributed under the License is distributed on an "AS IS"basis,
# WITHOUT WARRANTY OF ANY KIND, either express or implied. See the License
# for the specific language governing rights and limitations under the
# License.
#
# OS2Webscanner was developed by Magenta in collaboration with OS2 the
# Danish community of open source municipalities (http://www.os2web.dk/).
#
# The code is currently governed by OS2 the Danish community of open
# source municipalities ( http://www.os2web.dk/ )

"""Contains Django models for the Webscanner."""
from django.db.models.aggregates import Count
from urlparse import urljoin

import os
import shutil
from subprocess import Popen
import re
import datetime
import json
import StringIO

from django.db import models
from django.contrib.auth.models import User
from recurrence.fields import RecurrenceField

from django.conf import settings


base_dir = os.path.dirname(
    os.path.dirname(os.path.dirname(os.path.realpath(__file__))))


# Sensitivity values
class Sensitivity:

    """Name space for sensitivity values."""

    HIGH = 2
    LOW = 1
    OK = 0

    choices = (
        (OK, u'Grøn'),
        (LOW, u'Gul'),
        (HIGH, u'Rød'),
    )


class Organization(models.Model):

    """Represents the organization for each user and scanner, etc.

    Users can only see material related to their own organization.
    """

    name = models.CharField(max_length=256, unique=True, verbose_name='Navn')
    contact_email = models.CharField(max_length=256, verbose_name='Email')
    contact_phone = models.CharField(max_length=256, verbose_name='Telefon')
    do_use_groups = models.BooleanField(default=False,
                                        editable=settings.DO_USE_GROUPS)

    name_whitelist = models.TextField(blank=True,
                                      default="",
                                      verbose_name='Godkendte navne')
    name_blacklist = models.TextField(blank=True,
                                      default="",
                                      verbose_name='Sortlistede navne')
    address_whitelist = models.TextField(blank=True,
                                         default="",
                                         verbose_name='Godkendte adresser')
    address_blacklist = models.TextField(blank=True,
                                         default="",
                                         verbose_name='Sortlistede adresser')
<<<<<<< HEAD
    cpr_whitelist = models.TextField(blank=True,
                                     default="",
                                     verbose_name='Godkendte CPR-numre')
=======
>>>>>>> 14dc0c8d

    def __unicode__(self):
        """Return the name of the organization."""
        return self.name


class UserProfile(models.Model):

    """OS2Webscanner specific user profile.

    Each user MUST be associated with an organization.
    """

    organization = models.ForeignKey(Organization,
                                     null=False,
                                     verbose_name='Organisation')
    user = models.OneToOneField(User,
                                related_name='profile',
                                verbose_name='Bruger')
    is_group_admin = models.BooleanField(default=False)
    is_upload_only = models.BooleanField(default=False)

    @property
    def is_groups_enabled(self):
        """Whether to activate groups in GUI."""
        return settings.DO_USE_GROUPS

    def __unicode__(self):
        """Return the user's username."""
        return self.user.username


class Group(models.Model):
    """Represents the group or sub-organisation."""
    name = models.CharField(max_length=256, unique=True, verbose_name='Navn')
    contact_email = models.CharField(max_length=256, verbose_name='Email')
    contact_phone = models.CharField(max_length=256, verbose_name='Telefon')
    user_profiles = models.ManyToManyField(UserProfile, blank=True,
                                           verbose_name='Brugere',
                                           related_name='groups')
    organization = models.ForeignKey(Organization,
                                     null=False,
                                     related_name='groups',
                                     verbose_name='Organisation')

    def __unicode__(self):
        """Return the name of the group."""
        return self.name

    class Meta:
        """Ordering and other options."""
        ordering = ['name']

    @property
    def display_name(self):
        """The name used when displaying the domain on the web page."""
        return "Group '%s'" % self.__unicode__()


class Domain(models.Model):

    """Represents a domain to be scanned."""

    # Validation status

    VALID = 1
    INVALID = 0

    validation_choices = (
        (INVALID, "Ugyldig"),
        (VALID, "Gyldig"),
    )

    # Validation methods

    ROBOTSTXT = 0
    WEBSCANFILE = 1
    METAFIELD = 2

    validation_method_choices = (
        (ROBOTSTXT, 'robots.txt'),
        (WEBSCANFILE, 'webscan.html'),
        (METAFIELD, 'Meta-felt'),
    )

    url = models.CharField(max_length=2048, verbose_name='Url')
    organization = models.ForeignKey(Organization,
                                     null=False,
                                     related_name='domains',
                                     verbose_name='Organisation')
    group = models.ForeignKey(Group,
                              null=True,
                              blank=True,
                              related_name='domains',
                              verbose_name='Gruppe')
    validation_status = models.IntegerField(choices=validation_choices,
                                            default=INVALID,
                                            verbose_name='Valideringsstatus')
    validation_method = models.IntegerField(choices=validation_method_choices,
                                            default=ROBOTSTXT,
                                            verbose_name='Valideringsmetode')
    exclusion_rules = models.TextField(blank=True,
                                       default="",
                                       verbose_name='Ekskluderingsregler')
    sitemap = models.FileField(upload_to='sitemaps',
                               blank=True,
                               verbose_name='Sitemap Fil')

    sitemap_url = models.CharField(max_length=2048,
                                   blank=True,
                                   default="",
                                   verbose_name='Sitemap Url')

    download_sitemap = models.BooleanField(default=True,
                                           verbose_name='Hent Sitemap fra '
                                                        'serveren')

    @property
    def display_name(self):
        """The name used when displaying the domain on the web page."""
        return "Domain '%s'" % self.root_url

    def exclusion_rule_list(self):
        """Return the exclusion rules as a list of strings or regexes."""
        REGEX_PREFIX = "regex:"
        rules = []
        for line in self.exclusion_rules.splitlines():
            line = line.strip()
            if line.startswith(REGEX_PREFIX):
                rules.append(re.compile(line[len(REGEX_PREFIX):],
                                        re.IGNORECASE))
            else:
                rules.append(line)
        return rules

    @property
    def root_url(self):
        """Return the root url of the domain."""
        url = self.url.replace('*.', '')
        if (
            not self.url.startswith('http://') and not
            self.url.startswith('https://')
        ):
            return 'http://%s/' % url
        else:
            return url

    @property
    def sitemap_full_path(self):
        """Get the absolute path to the uploaded sitemap.xml file."""
        return "%s/%s" % (settings.MEDIA_ROOT, self.sitemap.url)

    @property
    def default_sitemap_path(self):
        return "/sitemap.xml"

    def get_sitemap_url(self):
        """Get the URL of the sitemap.xml file.

        This will be the URL specified by the user, or if not present, the
        URL of the default sitemap.xml file.
        If downloading of the sitemap.xml file is disabled, this will return
        None.
        """
        if not self.download_sitemap:
            return None
        else:
            sitemap_url = self.sitemap_url or self.default_sitemap_path
            return urljoin(self.root_url, sitemap_url)

    def get_absolute_url(self):
        """Get the absolute URL for domains."""
        return '/domains/'

    def __unicode__(self):
        """Return the URL for the domain."""
        return self.url


class RegexRule(models.Model):

    """Represents matching rules based on regular expressions."""

    name = models.CharField(max_length=256, unique=True, null=False,
                            verbose_name='Navn')
    organization = models.ForeignKey(Organization, null=False,
                                     verbose_name='Organisation')
    group = models.ForeignKey(Group, null=True, blank=True,
                              verbose_name='Gruppe')
    match_string = models.CharField(max_length=1024, blank=False,
                                    verbose_name='Udtryk')

    description = models.TextField(verbose_name='Beskrivelse')
    sensitivity = models.IntegerField(choices=Sensitivity.choices,
                                      default=Sensitivity.HIGH,
                                      verbose_name='Følsomhed')

    @property
    def display_name(self):
        """The name used when displaying the regexrule on the web page."""
        return "Regel '%s'" % self.name

    def get_absolute_url(self):
        """Get the absolute URL for rules."""
        return '/rules/'

    def __unicode__(self):
        """Return the name of the rule."""
        return self.name


class Scanner(models.Model):

    """A scanner, i.e. a template for actual scanning jobs."""

    name = models.CharField(max_length=256, unique=True, null=False,
                            verbose_name='Navn')
    organization = models.ForeignKey(Organization, null=False,
                                     verbose_name='Organisation')
    group = models.ForeignKey(Group, null=True, blank=True,
                              verbose_name='Gruppe')
    schedule = RecurrenceField(max_length=1024,
                               verbose_name='Planlagt afvikling')
    domains = models.ManyToManyField(Domain, related_name='scanners',
                                     null=False, verbose_name='Domæner')
    do_cpr_scan = models.BooleanField(default=True, verbose_name='CPR')
    do_name_scan = models.BooleanField(default=False, verbose_name='Navn')
    do_address_scan = models.BooleanField(default=False,
                                          verbose_name='Adresse')
    do_ocr = models.BooleanField(default=False, verbose_name='Scan billeder')
    do_cpr_modulus11 = models.BooleanField(default=True,
                                           verbose_name='Check modulus-11')
    do_cpr_ignore_irrelevant = models.BooleanField(
        default=True,
        verbose_name='Ignorer irrelevante fødselsdatoer')
    do_link_check = models.BooleanField(default=False,
                                        verbose_name='Check links')
    do_external_link_check = models.BooleanField(
        default=False,
        verbose_name='Eksterne links'
    )
    do_last_modified_check = models.BooleanField(default=True,
                                                 verbose_name='Check ' +
                                                              'Last-Modified')
    do_last_modified_check_head_request = models.BooleanField(
        default=True,
        verbose_name='Brug HEAD request'
    )
<<<<<<< HEAD
    do_collect_cookies = models.BooleanField(
        default=False,
        verbose_name='Saml cookies'
    )
=======
    do_collect_cookies = models.BooleanField(default=False,
                                             verbose_name='Saml cookies')
>>>>>>> 14dc0c8d
    columns = models.CommaSeparatedIntegerField(max_length=128,
                                                null=True,
                                                blank=True)
    regex_rules = models.ManyToManyField(RegexRule,
                                         blank=True,
                                         verbose_name='Regex regler')
    recipients = models.ManyToManyField(UserProfile, blank=True,
                                        verbose_name='Modtagere')

    # Spreadsheet annotation and replacement parameters

    # Save a copy of any spreadsheets scanned with annotations
    # in each row where matches were found. If this is enabled and any of
    # the replacement parameters are enabled (e.g. do_cpr_replace), matches
    # will also be replaced with the specified text (e.g. cpr_replace_text).
    output_spreadsheet_file = models.BooleanField(default=False)

    # Replace CPRs?
    do_cpr_replace = models.BooleanField(default=False)
    # Text to replace CPRs with
    cpr_replace_text = models.CharField(max_length=2048, null=True,
                                        blank=True)
    # Replace names?
    do_name_replace = models.BooleanField(default=False)
    # Text to replace names with
    name_replace_text = models.CharField(max_length=2048, null=True,
                                         blank=True)
    # Replace addresses?
    do_address_replace = models.BooleanField(default=False)
    # Text to replace addresses with
    address_replace_text = models.CharField(max_length=2048, null=True,
                                            blank=True)

    # DON'T USE DIRECTLY !!!
    # Use process_urls property instead.
    encoded_process_urls = models.CharField(
        max_length=262144,
        null=True,
        blank=True
    )
    # Booleans for control of scanners run from web service.
    do_run_synchronously = models.BooleanField(default=False)
    is_visible = models.BooleanField(default=True)

    def _get_process_urls(self):
        s = self.encoded_process_urls
        if s:
            urls = json.loads(s)
        else:
            urls = []
        return urls

    def _set_process_urls(self, urls):
        self.encoded_process_urls = json.dumps(urls)

    process_urls = property(_get_process_urls, _set_process_urls)

    # First possible start time
    FIRST_START_TIME = datetime.time(18, 0)
    # Amount of quarter-hours that can be added to the start time
    STARTTIME_QUARTERS = 6 * 4

    def get_start_time(self):
        """The time of day the Scanner should be automatically started."""
        added_minutes = 15 * (self.pk % Scanner.STARTTIME_QUARTERS)
        added_hours = int(added_minutes / 60)
        added_minutes -= added_hours * 60
        return Scanner.FIRST_START_TIME.replace(
            hour=Scanner.FIRST_START_TIME.hour + added_hours,
            minute=Scanner.FIRST_START_TIME.minute + added_minutes
        )

    @classmethod
    def modulo_for_starttime(cls, time):
        """Convert a datetime.time object to the corresponding modulo value.

        The modulo value can be used to search the database for scanners that
        should be started at the given time by filtering a query with:
            (Scanner.pk % Scanner.STARTTIME_QUARTERS) == <modulo_value>
        """
        if(time < cls.FIRST_START_TIME):
            return None
        hours = time.hour - cls.FIRST_START_TIME.hour
        minutes = 60 * hours + time.minute - cls.FIRST_START_TIME.minute
        return int(minutes / 15)

    @property
    def display_name(self):
        """The name used when displaying the scanner on the web page."""
        return "Scanner '%s'" % self.name

    @property
    def schedule_description(self):
        """A lambda for creating schedule description strings."""
        rules = [r for r in self.schedule.rrules]  # Use r.to_text() to render
        dates = [d for d in self.schedule.rdates]
        if len(rules) > 0 or len(dates) > 0:
            return u"Ja"
        else:
            return u"Nej"

    @property
    def has_active_scans(self):
        """Whether the scanner has active scans."""
        active_scanners = Scan.objects.filter(scanner=self, status__in=(
            Scan.NEW, Scan.STARTED)).count()
        return active_scanners > 0

    @property
    def has_valid_domains(self):
        return len([d for d in self.domains.all() if d.validation_status]) > 0

    # Run error messages
<<<<<<< HEAD
    ALREADY_RUNNING = (
        "Scanneren kunne ikke startes," +
        " fordi der allerede er en scanning i gang for den."
    )
    NO_VALID_DOMAINS = (
        "Scanneren kunne ikke startes," +
        " fordi den ikke har nogen gyldige domæner."
    )
=======
    ALREADY_RUNNING = ("Scanneren kunne ikke startes," +
                       " fordi der allerede er en scanning i gang for den.")
    NO_VALID_DOMAINS = ("Scanneren kunne ikke startes," +
                        " fordi den ikke har nogen gyldige domæner.")
>>>>>>> 14dc0c8d

    def run(self, test_only=False, blocking=False, user=None):
        """Run a scan with the Scanner.

        Return the Scan object if we started the scanner.
        Return None if there is already a scanner running,
        or if there was a problem running the scanner.
        If test_only is True, only check if we can run a scan, don't actually
        run one.
        """
        if self.has_active_scans:
            return Scanner.ALREADY_RUNNING

        if not self.has_valid_domains:
            return Scanner.NO_VALID_DOMAINS

        # Create a new Scan
        scan = Scan.create(self)
        # Add user as recipient on scan
        if user:
            scan.recipients.add(user.profile)
        # Get path to run script
        SCRAPY_WEBSCANNER_DIR = os.path.join(base_dir, "scrapy-webscanner")

        if test_only:
            return scan

        if not os.path.exists(scan.scan_log_dir):
            os.makedirs(scan.scan_log_dir)
        log_file = open(scan.scan_log_file, "a")

        if not os.path.exists(scan.scan_output_files_dir):
            os.makedirs(scan.scan_output_files_dir)

        try:
            process = Popen([os.path.join(SCRAPY_WEBSCANNER_DIR, "run.sh"),
                             str(scan.pk)], cwd=SCRAPY_WEBSCANNER_DIR,
                            stderr=log_file,
                            stdout=log_file)
            if blocking:
                process.communicate()
        except Exception as e:
            print e
            return None
        return scan

    def get_absolute_url(self):
        """Get the absolute URL for scanners."""
        return '/scanners/'

    def __unicode__(self):
        """Return the name of the scanner."""
        return self.name

    class Meta:
        ordering = ['name']


class Scan(models.Model):

    """An actual instance of the scanning process done by a scanner."""

    scanner = models.ForeignKey(Scanner, null=False, verbose_name='Scanner',
                                related_name='scans')
    start_time = models.DateTimeField(blank=True, null=True,
                                      verbose_name='Starttidspunkt')
    end_time = models.DateTimeField(blank=True, null=True,
                                    verbose_name='Sluttidspunkt')

    # Begin setup copied from scanner

    is_visible = models.BooleanField(default=True)

    whitelisted_names = models.TextField(max_length=4096, blank=True,
                                         default="",
                                         verbose_name='Godkendte navne')
    blacklisted_names = models.TextField(max_length=4096, blank=True,
                                         default="",
                                         verbose_name='Sortlistede navne')
<<<<<<< HEAD
    whitelisted_addresses = models.TextField(
        max_length=4096, blank=True,
        default="",
        verbose_name='Godkendte adresser'
    )
=======
    whitelisted_addresses = models.TextField(max_length=4096, blank=True,
                                             default="",
                                             verbose_name='Godkendte adresser')
>>>>>>> 14dc0c8d
    blacklisted_addresses = models.TextField(
        max_length=4096, blank=True,
        default="",
        verbose_name='Sortlistede adresser'
    )
<<<<<<< HEAD
    whitelisted_cprs = models.TextField(max_length=4096, blank=True,
                                        default="",
                                        verbose_name='Godkendte CPR-numre')
=======
>>>>>>> 14dc0c8d
    domains = models.ManyToManyField(Domain,
                                     verbose_name='Domæner')
    do_cpr_scan = models.BooleanField(default=True, verbose_name='CPR')
    do_name_scan = models.BooleanField(default=False, verbose_name='Navn')
    do_address_scan = models.BooleanField(default=False,
                                          verbose_name='Adresse')
    do_ocr = models.BooleanField(default=False, verbose_name='Scan billeder')
    do_cpr_modulus11 = models.BooleanField(default=True,
                                           verbose_name='Check modulus-11')
    do_cpr_ignore_irrelevant = models.BooleanField(
        default=True,
        verbose_name='Ignorer irrelevante fødselsdatoer')
    do_link_check = models.BooleanField(default=False,
                                        verbose_name='Check links')
    do_external_link_check = models.BooleanField(
        default=False,
        verbose_name='Eksterne links'
    )
    do_last_modified_check = models.BooleanField(default=True,
                                                 verbose_name='Check ' +
                                                              'Last-Modified')
    do_last_modified_check_head_request = models.BooleanField(
        default=True,
        verbose_name='Brug HEAD request'
    )
    do_collect_cookies = models.BooleanField(default=False,
                                             verbose_name='Saml cookies')

    columns = models.CommaSeparatedIntegerField(max_length=128,
                                                null=True,
                                                blank=True)
    regex_rules = models.ManyToManyField(RegexRule,
                                         blank=True,
                                         verbose_name='Regex regler')
    recipients = models.ManyToManyField(UserProfile, blank=True)

    # Spreadsheet annotation and replacement parameters

    # Save a copy of any spreadsheets scanned with annotations
    # in each row where matches were found. If this is enabled and any of
    # the replacement parameters are enabled (e.g. do_cpr_replace), matches
    # will also be replaced with the specified text (e.g. cpr_replace_text).
    output_spreadsheet_file = models.BooleanField(default=False)

    # Replace CPRs?
    do_cpr_replace = models.BooleanField(default=False)
    # Text to replace CPRs with
    cpr_replace_text = models.CharField(max_length=2048, null=True,
                                        blank=True)
    # Replace names?
    do_name_replace = models.BooleanField(default=False)
    # Text to replace names with
    name_replace_text = models.CharField(max_length=2048, null=True,
                                         blank=True)
    # Replace addresses?
    do_address_replace = models.BooleanField(default=False)
    # Text to replace addresses with
    address_replace_text = models.CharField(max_length=2048, null=True,
                                            blank=True)

    # END setup copied from scanner

    # Create method - copies fields from scanner
    @classmethod
    def create(scan_cls, scanner):
        """ Create and copy fields from scanner. """
        scan = scan_cls(
            is_visible=scanner.is_visible,
            whitelisted_names=scanner.organization.name_whitelist,
            blacklisted_names=scanner.organization.name_blacklist,
            whitelisted_addresses=scanner.organization.address_whitelist,
            blacklisted_addresses=scanner.organization.address_blacklist,
            whitelisted_cprs=scanner.organization.cpr_whitelist,
            do_cpr_scan=scanner.do_cpr_scan,
            do_name_scan=scanner.do_name_scan,
            do_address_scan=scanner.do_address_scan,
            do_ocr=scanner.do_ocr,
            do_cpr_modulus11=scanner.do_cpr_modulus11,
            do_cpr_ignore_irrelevant=scanner.do_cpr_ignore_irrelevant,
            do_link_check=scanner.do_link_check,
            do_external_link_check=scanner.do_external_link_check,
            do_last_modified_check=scanner.do_last_modified_check,
            do_last_modified_check_head_request=scanner.
            do_last_modified_check_head_request,
            do_collect_cookies=scanner.do_collect_cookies,
            columns=scanner.columns,
            output_spreadsheet_file=scanner.output_spreadsheet_file,
            do_cpr_replace=scanner.do_cpr_replace,
            cpr_replace_text=scanner.cpr_replace_text,
            do_name_replace=scanner.do_name_replace,
            name_replace_text=scanner.name_replace_text,
            do_address_replace=scanner.do_address_replace,
            address_replace_text=scanner.address_replace_text
        )
        #
        scan.status = Scan.NEW
        scan.scanner = scanner
        scan.save()
        scan.domains.add(*scanner.domains.all())
        scan.regex_rules.add(*scanner.regex_rules.all())
        scan.recipients.add(*scanner.recipients.all())

        return scan

    # Scan status
    NEW = "NEW"
    STARTED = "STARTED"
    DONE = "DONE"
    FAILED = "FAILED"

    status_choices = (
        (NEW, "Ny"),
        (STARTED, "I gang"),
        (DONE, "OK"),
        (FAILED, "Fejlet"),
    )

    status = models.CharField(max_length=10, choices=status_choices,
                              default=NEW)

    pause_non_ocr_conversions = models.BooleanField(default=False,
                                                    verbose_name='Pause ' +
                                                    'non-OCR conversions')

    @property
    def status_text(self):
        """A display text for the scan's status.

        Relies on the restriction that the status must be one of the allowed
        values.
        """
        text = [t for s, t in Scan.status_choices if self.status == s][0]
        return text

    @property
    def scan_dir(self):
        """The directory associated with this scan."""
        return os.path.join(settings.VAR_DIR, 'scan_%s' % self.pk)

    @property
    def scan_log_dir(self):
        """Return the path to the scan log dir."""
        return os.path.join(settings.VAR_DIR, 'logs', 'scans')

    @property
    def scan_log_file(self):
        """Return the log file path associated with this scan."""
        return os.path.join(self.scan_log_dir, 'scan_%s.log' % self.pk)

    @property
    def scan_output_files_dir(self):
        """Return the path to the scan output files dir."""
        return os.path.join(settings.VAR_DIR, 'output_files')

    @property
    def scan_output_file(self):
        """Return the output file path associated with this scan.

        Note that this currently only supports one output file per scan.
        """
        return os.path.join(self.scan_output_files_dir,
                            'scan_%s.csv' % self.pk)

    # Cookie log - undigested cookie strings for inspection.
    def log_cookie(self, string):
        with open(self.cookie_log_file, "a") as f:
            f.write("{0}\n".format(string))

    @property
    def no_of_cookies(self):
        try:
            with open(self.cookie_log_file, "r") as f:
                return sum(1 for line in f)
        except IOError:
            return 0

    @property
    def cookie_log(self):
        try:
            with open(self.cookie_log_file, "r") as f:
                raw_log = f.read()
        except IOError:
            return ""

        cookie_counts = {}
        lines = raw_log.split('\n')
        for l in lines:
            if len(l) == 0:
                continue
            domain = l.split('|')[0]
            cookie = l.split('|')[1]
            if domain in cookie_counts:
                if cookie in cookie_counts[domain]:
                    cookie_counts[domain][cookie] += 1
                else:
                    cookie_counts[domain][cookie] = 1
            else:
                cookie_counts[domain] = {cookie: 1}

        output = StringIO.StringIO()
        for domain in cookie_counts:
            output.write("{0}\n".format(domain))
            for cookie in cookie_counts[domain]:
                output.write("    {0} Antal: {1}\n".format(
                    cookie,
                    cookie_counts[domain][cookie]
                ))

        result = output.getvalue()

        output.close()
        return result

    @property
    def cookie_log_file(self):
        """Return the file path to this scan's cookie log."""
        return os.path.join(self.scan_log_dir, 'cookie_%s.log' % self.pk)

    # Occurrence log - mainly for the scanner to notify when something FAILS.
    def log_occurrence(self, string):
        with open(self.occurrence_log_file, "a") as f:
            f.write("{0}\n".format(string))

    @property
    def occurrence_log(self):
        try:
            with open(self.occurrence_log_file, "r") as f:
                return f.read()
        except IOError:
            return ""

    @property
    def occurrence_log_file(self):
        """Return the file path to this scan's occurrence log."""
        return os.path.join(self.scan_log_dir, 'occurrence_%s.log' % self.pk)

    # Reason for failure
    reason = models.CharField(max_length=1024, blank=True, default="",
                              verbose_name='Årsag')
    pid = models.IntegerField(null=True, blank=True, verbose_name='Pid')

    def get_number_of_failed_conversions(self):
        """The number conversions that has failed during this scan."""
        return ConversionQueueItem.objects.filter(
            url__scan=self,
            status=ConversionQueueItem.FAILED
        ).count()

    @property
    def no_of_matches(self):
        """Return the number of matches for this scan."""
        return self.matches.count()

    @property
    def no_of_critical_matches(self):
        """Return the number of *critical* matches, <= no_of_matches."""
        return self.matches.filter(sensitivity=Sensitivity.HIGH).count()

    @property
    def no_of_broken_links(self):
        """Return the number of broken links for this scan."""
        return self.urls.exclude(status_code__isnull=True).count()

    def __unicode__(self):
        """Return the name of the scan's scanner."""
        try:
            return "SCAN: " + self.scanner.name
        except:
            return "ORPHANED SCAN: " + str(self.id)

    def save(self, *args, **kwargs):
        """Save changes to the scan.

        Sets the end_time for the scan, notifies the associated user by email,
        deletes any remaining queue items and deletes the temporary directory
        used by the scan.
        """
        # Pre-save stuff
        if (
            self.status in [Scan.DONE, Scan.FAILED] and
            (self._old_status != self.status)
        ):
            self.end_time = datetime.datetime.now()
        # Actual save
        super(Scan, self).save(*args, **kwargs)
        # Post-save stuff

        if (
            self.status in [Scan.DONE, Scan.FAILED] and
            (self._old_status != self.status)
        ):
            # Send email
            from os2webscanner.utils import notify_user
            try:
                notify_user(self)
            except IOError:
                self.log_occurrence("Unable to send email notification!")

            self.cleanup_finished_scan()
            self._old_status = self.status

    def cleanup_finished_scan(self, log=False):
        """Delete pending conversion queue items and remove the scan dir."""
        # Delete all pending conversionqueue items
        pending_items = ConversionQueueItem.objects.filter(
            url__scan=self,
            status=ConversionQueueItem.NEW
        )
        if log:
            if pending_items.exists():
                print "Deleting %d remaining conversion queue items from " \
                      "finished scan %s" % (
                          pending_items.count(), self)

        pending_items.delete()

        # remove all files associated with the scan
        if self.is_scan_dir_writable():
            if log:
                print "Deleting scan directory: %s" % self.scan_dir
            shutil.rmtree(self.scan_dir, True)

    @classmethod
    def cleanup_finished_scans(cls, scan_age, log=False):
        """Cleanup convqueue items from finished scans.

        Only Scans that have ended since scan_age ago are considered.
        scan_age should be a timedelta object.
        """
        from django.utils import timezone
        from django.db.models import Q
        oldest_end_time = timezone.localtime(timezone.now()) - scan_age
        inactive_scans = Scan.objects.filter(
            Q(status__in=(Scan.DONE, Scan.FAILED)),
            Q(end_time__gt=oldest_end_time) | Q(end_time__isnull=True)
        )
        for scan in inactive_scans:
            scan.cleanup_finished_scan(log=log)

    @classmethod
    def pause_non_ocr_conversions_on_scans_with_too_many_ocr_items(cls):
        """Pause non-OCR conversions on scans with too many OCR items.

        When the number of OCR items per scan reaches a
        certain threshold (PAUSE_NON_OCR_ITEMS_THRESHOLD), non-OCR conversions
        are paused to allow the number of
        OCR items to fall to a reasonable level. For large scans with OCR
        enabled, this is necessary because so many OCR items are extracted
        from PDFs or Office documents that it exhausts the number of
        available inodes on the filesystem.

        When the number of OCR items falls below the lower threshold
        (RESUME_NON_OCR_ITEMS_THRESHOLD), non-OCR conversions are resumed.
        """
        ocr_items_by_scan = ConversionQueueItem.objects.filter(
            status=ConversionQueueItem.NEW,
            type="ocr"
        ).values("url__scan").annotate(total=Count("url__scan"))
        for items in ocr_items_by_scan:
            scan = Scan.objects.get(pk=items["url__scan"])
            num_ocr_items = items["total"]
            if (not scan.pause_non_ocr_conversions and
                    num_ocr_items > settings.PAUSE_NON_OCR_ITEMS_THRESHOLD):
                print "Pausing non-OCR conversions for scan <%s> (%d) " \
                      "because it has %d OCR items which is over the " \
                      "threshold of %d" % \
                      (scan, scan.pk, num_ocr_items,
                       settings.PAUSE_NON_OCR_ITEMS_THRESHOLD)
                scan.pause_non_ocr_conversions = True
                scan.save()
            elif (scan.pause_non_ocr_conversions and
                  num_ocr_items < settings.RESUME_NON_OCR_ITEMS_THRESHOLD):
                print "Resuming non-OCR conversions for scan <%s> (%d) " \
                      "because it has %d OCR items which is under the " \
                      "threshold of %d" % \
                      (scan, scan.pk, num_ocr_items,
                       settings.RESUME_NON_OCR_ITEMS_THRESHOLD)
                scan.pause_non_ocr_conversions = False
                scan.save()

    def is_scan_dir_writable(self):
        """Return whether the scan's directory exists and is writable."""
        return os.access(self.scan_dir, os.W_OK)

    def __init__(self, *args, **kwargs):
        """Initialize a new scan.

        Stores the old status of the scan for later use.
        """
        super(Scan, self).__init__(*args, **kwargs)
        self._old_status = self.status

    def get_absolute_url(self):
        """Get the URL for this report - used to format URLs."""
        from django.core.urlresolvers import reverse
        return reverse('report', args=[str(self.id)])


class Url(models.Model):

    """A representation of an actual URL on a domain with its MIME type."""

    url = models.CharField(max_length=2048, verbose_name='Url')
    mime_type = models.CharField(max_length=256, verbose_name='Mime-type')
    scan = models.ForeignKey(Scan, null=False, verbose_name='Scan',
                             related_name='urls')
    status_code = models.IntegerField(blank=True, null=True,
                                      verbose_name='Status code')
    status_message = models.CharField(blank=True, null=True, max_length=256,
                                      verbose_name='Status ' + 'Message')
    referrers = models.ManyToManyField("ReferrerUrl",
                                       related_name='linked_urls',
                                       verbose_name='Referrers')

    def __unicode__(self):
        """Return the URL."""
        return self.url

    @property
    def tmp_dir(self):
        """The path to the temporary directory associated with this url."""
        return os.path.join(self.scan.scan_dir, 'url_item_%d' % (self.pk))


class Match(models.Model):

    """The data associated with a single match in a single URL."""

    url = models.ForeignKey(Url, null=False, verbose_name='Url')
    scan = models.ForeignKey(Scan, null=False, verbose_name='Scan',
                             related_name='matches')
    matched_data = models.CharField(max_length=1024, verbose_name='Data match')
    matched_rule = models.CharField(max_length=256, verbose_name='Regel match')
    sensitivity = models.IntegerField(choices=Sensitivity.choices,
                                      default=Sensitivity.HIGH,
                                      verbose_name='Følsomhed')
    match_context = models.CharField(max_length=1152, verbose_name='Kontekst')
    page_no = models.IntegerField(null=True, verbose_name='Side')

    def get_matched_rule_display(self):
        """Return a display name for the rule."""
        return Match.get_matched_rule_display_name(self.matched_rule)

    @classmethod
    def get_matched_rule_display_name(cls, rule):
        """Return a display name for the given rule."""
        if rule == 'cpr':
            return "CPR"
        elif rule == 'name':
            return "Navn"
        elif rule == 'address':
            return "Adresse"
        else:
            return rule

    def get_sensitivity_class(self):
        """Return the bootstrap CSS class for the sensitivty."""
        if self.sensitivity == Sensitivity.HIGH:
            return "danger"
        elif self.sensitivity == Sensitivity.LOW:
            return "warning"
        elif self.sensitivity == Sensitivity.OK:
            return "success"

    def __unicode__(self):
        """Return a string representation of the match."""
        return u"Match: %s; [%s] %s <%s>" % (self.get_sensitivity_display(),
                                             self.matched_rule,
                                             self.matched_data, self.url)


class ConversionQueueItem(models.Model):

    """Represents an item in the conversion queue."""

    file = models.CharField(max_length=4096, verbose_name='Fil')
    type = models.CharField(max_length=256, verbose_name='Type')
    url = models.ForeignKey(Url, null=False, verbose_name='Url')
    page_no = models.IntegerField(null=True, verbose_name='Side')

    # Note that SUCCESS is indicated by just deleting the record
    NEW = "NEW"
    PROCESSING = "PROCESSING"
    FAILED = "FAILED"

    status_choices = (
        (NEW, "Ny"),
        (PROCESSING, "I gang"),
        (FAILED, "Fejlet"),
    )
    status = models.CharField(max_length=10, choices=status_choices,
                              default=NEW, verbose_name='Status')

    process_id = models.IntegerField(blank=True, null=True,
                                     verbose_name='Proces id')
    process_start_time = models.DateTimeField(
        blank=True, null=True, verbose_name='Proces starttidspunkt'
    )

    @property
    def file_path(self):
        """Return the full path to the conversion queue item's file."""
        return self.file

    @property
    def tmp_dir(self):
        """The path to the temporary dir associated with this queue item."""
        return os.path.join(
            self.url.scan.scan_dir,
            'queue_item_%d' % (self.pk)
        )

    def delete_tmp_dir(self):
        """Delete the item's temp dir if it is writable."""
        if os.access(self.tmp_dir, os.W_OK):
            shutil.rmtree(self.tmp_dir, True)


class ReferrerUrl(models.Model):

    """A representation of a referrer URL."""

    url = models.CharField(max_length=2048, verbose_name='Url')
    scan = models.ForeignKey(Scan, null=False, verbose_name='Scan')

    def __unicode__(self):
        """Return the URL."""
        return self.url


class UrlLastModified(models.Model):

    """A representation of a URL, its last-modifed date, and its links."""

    url = models.CharField(max_length=2048, verbose_name='Url')
    last_modified = models.DateTimeField(blank=True, null=True,
                                         verbose_name='Last-modified')
    links = models.ManyToManyField("self", symmetrical=False,
<<<<<<< HEAD
                                   null=True, verbose_name='Links')
=======
                                   verbose_name='Links')
>>>>>>> 14dc0c8d
    scanner = models.ForeignKey(Scanner, null=False, verbose_name='Scanner')

    def __unicode__(self):
        """Return the URL and last modified date."""
        return "<%s %s>" % (self.url, self.last_modified)


class Summary(models.Model):

    """The necessary configuration for summary reports."""

    name = models.CharField(max_length=256, unique=True, null=False,
                            verbose_name='Navn')
    description = models.TextField(verbose_name='Beskrivelse', null=True,
                                   blank=True)
    schedule = RecurrenceField(max_length=1024,
                               verbose_name='Planlagt afvikling')
    last_run = models.DateTimeField(blank=True, null=True,
                                    verbose_name='Sidste kørsel')
<<<<<<< HEAD
    recipients = models.ManyToManyField(UserProfile, null=True, blank=True,
=======
    recipients = models.ManyToManyField(UserProfile, blank=True,
>>>>>>> 14dc0c8d
                                        verbose_name="Modtagere")
    scanners = models.ManyToManyField(Scanner, blank=True,
                                      verbose_name="Scannere")
    organization = models.ForeignKey(Organization, null=False,
                                     verbose_name='Organisation')
    group = models.ForeignKey(Group, null=True, blank=True,
                              verbose_name='Gruppe')
    do_email_recipients = models.BooleanField(default=False,
                                              verbose_name="Udsend mails")

    def __unicode__(self):
        """Return the name as a text representation of this summary object."""
        return self.name

    @property
    def display_name(self):
        """Display name = name."""
        return self.name

    class Meta:
        ordering = ['name', ]


class Md5Sum(models.Model):

    """"Store MD5 sums of binary files to avoid reprocessing."""

    organization = models.ForeignKey(Organization,
                                     null=False,
                                     verbose_name='Organisation')
    md5 = models.CharField(max_length=32, null=False, blank=False)
    is_cpr_scan = models.BooleanField()
    is_check_mod11 = models.BooleanField()
    is_ignore_irrelevant = models.BooleanField()

    class Meta:
        unique_together = ('md5', 'is_cpr_scan', 'is_check_mod11',
                           'is_ignore_irrelevant', 'organization')

    def __unicode__(self):
        return u"{0}: {1}".format(self.organization.name, self.md5)<|MERGE_RESOLUTION|>--- conflicted
+++ resolved
@@ -79,12 +79,9 @@
     address_blacklist = models.TextField(blank=True,
                                          default="",
                                          verbose_name='Sortlistede adresser')
-<<<<<<< HEAD
     cpr_whitelist = models.TextField(blank=True,
                                      default="",
                                      verbose_name='Godkendte CPR-numre')
-=======
->>>>>>> 14dc0c8d
 
     def __unicode__(self):
         """Return the name of the organization."""
@@ -333,15 +330,10 @@
         default=True,
         verbose_name='Brug HEAD request'
     )
-<<<<<<< HEAD
     do_collect_cookies = models.BooleanField(
         default=False,
         verbose_name='Saml cookies'
     )
-=======
-    do_collect_cookies = models.BooleanField(default=False,
-                                             verbose_name='Saml cookies')
->>>>>>> 14dc0c8d
     columns = models.CommaSeparatedIntegerField(max_length=128,
                                                 null=True,
                                                 blank=True)
@@ -455,7 +447,6 @@
         return len([d for d in self.domains.all() if d.validation_status]) > 0
 
     # Run error messages
-<<<<<<< HEAD
     ALREADY_RUNNING = (
         "Scanneren kunne ikke startes," +
         " fordi der allerede er en scanning i gang for den."
@@ -464,12 +455,6 @@
         "Scanneren kunne ikke startes," +
         " fordi den ikke har nogen gyldige domæner."
     )
-=======
-    ALREADY_RUNNING = ("Scanneren kunne ikke startes," +
-                       " fordi der allerede er en scanning i gang for den.")
-    NO_VALID_DOMAINS = ("Scanneren kunne ikke startes," +
-                        " fordi den ikke har nogen gyldige domæner.")
->>>>>>> 14dc0c8d
 
     def run(self, test_only=False, blocking=False, user=None):
         """Run a scan with the Scanner.
@@ -549,28 +534,17 @@
     blacklisted_names = models.TextField(max_length=4096, blank=True,
                                          default="",
                                          verbose_name='Sortlistede navne')
-<<<<<<< HEAD
-    whitelisted_addresses = models.TextField(
-        max_length=4096, blank=True,
-        default="",
-        verbose_name='Godkendte adresser'
-    )
-=======
     whitelisted_addresses = models.TextField(max_length=4096, blank=True,
                                              default="",
                                              verbose_name='Godkendte adresser')
->>>>>>> 14dc0c8d
     blacklisted_addresses = models.TextField(
         max_length=4096, blank=True,
         default="",
         verbose_name='Sortlistede adresser'
     )
-<<<<<<< HEAD
     whitelisted_cprs = models.TextField(max_length=4096, blank=True,
                                         default="",
                                         verbose_name='Godkendte CPR-numre')
-=======
->>>>>>> 14dc0c8d
     domains = models.ManyToManyField(Domain,
                                      verbose_name='Domæner')
     do_cpr_scan = models.BooleanField(default=True, verbose_name='CPR')
@@ -1109,11 +1083,7 @@
     last_modified = models.DateTimeField(blank=True, null=True,
                                          verbose_name='Last-modified')
     links = models.ManyToManyField("self", symmetrical=False,
-<<<<<<< HEAD
-                                   null=True, verbose_name='Links')
-=======
                                    verbose_name='Links')
->>>>>>> 14dc0c8d
     scanner = models.ForeignKey(Scanner, null=False, verbose_name='Scanner')
 
     def __unicode__(self):
@@ -1133,11 +1103,7 @@
                                verbose_name='Planlagt afvikling')
     last_run = models.DateTimeField(blank=True, null=True,
                                     verbose_name='Sidste kørsel')
-<<<<<<< HEAD
-    recipients = models.ManyToManyField(UserProfile, null=True, blank=True,
-=======
     recipients = models.ManyToManyField(UserProfile, blank=True,
->>>>>>> 14dc0c8d
                                         verbose_name="Modtagere")
     scanners = models.ManyToManyField(Scanner, blank=True,
                                       verbose_name="Scannere")
