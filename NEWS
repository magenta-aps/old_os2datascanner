--- conflicted
+++ resolved
@@ -1,5 +1,3 @@
-<<<<<<< HEAD
-=======
 * Version 1.4.1.3, March 23, 2016
 
 Hotfix:
@@ -8,7 +6,6 @@
    1024 characters.
 
 
->>>>>>> 9d3fa09d
 * Version 1.4.1.2, February 23, 2016
 
 Hotfix:
