# coding=utf-8
# The contents of this file are subject to the Mozilla Public License
# Version 2.0 (the "License"); you may not use this file except in
# compliance with the License. You may obtain a copy of the License at
#    http://www.mozilla.org/MPL/
#
# Software distributed under the License is distributed on an "AS IS"basis,
# WITHOUT WARRANTY OF ANY KIND, either express or implied. See the License
# for the specific language governing rights and limitations under the
# License.
#
# OS2Webscanner was developed by Magenta in collaboration with OS2 the
# Danish community of open source municipalities (http://www.os2web.dk/).
#
# The code is currently governed by OS2 the Danish community of open
# source municipalities ( http://www.os2web.dk/ )

"""Rules for name scanning."""

import regex
import os
import codecs

from rule import Rule
from os2webscanner.models import Sensitivity
from ..items import MatchItem

# Match whitespace except newlines
_whitespace = "[^\\S\\n\\r]+"
_simple_name = "\\p{Uppercase}(\\p{L}+|\\.?)"
_name = "{0}(-{0})?".format(_simple_name)
full_name_regex = regex.compile(
    "\\b(?P<first>" + _name + ")" +
    "(?P<middle>(" + _whitespace + _name + "){0,2})" +
    "(?P<last>" + _whitespace + _name + "){1}\\b", regex.UNICODE)


def match_full_name(text):
    """Return possible name matches in the given text."""
    matches = set()
    it = full_name_regex.finditer(text, overlapped=False)
    for m in it:
        first = m.group("first")
        try:
            middle = m.group("middle")
        except IndexError:
            middle = ''
        if middle != '':
            middle_split = tuple(
                regex.split('\s+', middle.lstrip(), regex.UNICODE))
        else:
            middle_split = ()
        last = m.group("last").lstrip()
        matched_text = m.group(0)
        matches.add((first, middle_split, last, matched_text))
    return matches


def load_name_file(file_name):
    r"""Load a data file containing persons names in uppercase.

    The names should be separated by a tab character followed by a number,
    one name per line.

    The file is of the format:
    NAME\t12312

    Return a list of all the names in unicode.
    :param file_name:
    :return:
    """
    names = []
    for line in codecs.open(file_name, "r", "latin-1"):
        # Skip beginning lines which are not in uppercase
        if len(line) > 0 and not line[1].isupper():
            continue
        names.append(unicode(line[:line.index('\t')]))
    return names


def load_whitelist(whitelist):
    """Load a list of names from a multi-line string, one name per line.

    Returns a set of the names in all upper-case characters
    """
    return set(
        [
            line.upper().strip() for line in whitelist.splitlines()
        ] if whitelist else []
    )


class NameRule(Rule):

    """Represents a rule which scans for Full Names in text.

    The rule loads a list of names from first and last name files and matches
    names against them to determine the sensitivity level of the matches.
    Matches against full, capitalized, names with up to 2 middle names.
    """

    name = 'name'
    _data_dir = os.path.dirname(
        os.path.dirname(os.path.dirname(os.path.realpath(__file__)))) + '/data'
    _last_name_file = 'efternavne_2014.txt'
    _first_name_files = ['fornavne_2014_-_kvinder.txt',
                         'fornavne_2014_-_mænd.txt']

    def __init__(self, whitelist=None, blacklist=None):
        """Initialize the rule with optional whitelist and blacklist.

        The whitelist should contains a multi-line string, with one name per
        line.
        """
        # Load first and last names from data files
        self.last_names = load_name_file(
            self._data_dir + '/' + self._last_name_file)
        self.first_names = []
        for f in self._first_name_files:
            self.first_names.extend(load_name_file(self._data_dir + '/' + f))

        # Convert to sets for efficient lookup
        self.last_names = set(self.last_names)
        self.first_names = set(self.first_names)
        self.all_names = self.last_names.union(self.first_names)
<<<<<<< HEAD
        if whitelist is not None:
            self.whitelist = load_whitelist(whitelist)
        else:
            self.whitelist = set()
=======
        self.whitelist = load_whitelist(whitelist)
        self.blacklist = load_whitelist(blacklist)
>>>>>>> e8ed2a62

    def execute(self, text):
        """Execute the Name rule."""
        matches = set()
        unmatched_text = text
        # Determine if a name matches one of the lists
<<<<<<< HEAD
        match = lambda n, list: n in list and not n in self.whitelist
=======
        match = lambda n, list: n in self.blacklist or (n in list and not
                                                        n in self.whitelist)
>>>>>>> e8ed2a62

        # First, check for whole names, i.e. at least Firstname + Lastname
        names = match_full_name(text)
        for name in names:
            # Match each name against the list of first and last names
            first_name = name[0].upper()
            middle_names = [n.upper() for n in name[1]]
            last_name = name[2].upper() if name[2] else ""
<<<<<<< HEAD

            if u"%s %s" % (first_name, last_name) in self.whitelist:
=======
            if middle_names:
                full_name = u"%s %s" % (first_name, last_name)
            else:
                full_name = u"%s %s %s" % (
                    first_name, " ".join(middle_names), last_name
                )
            if full_name in self.whitelist:
>>>>>>> e8ed2a62
                continue
            first_match = match(first_name, self.first_names)
            last_match = match(last_name, self.last_names)
            middle_match = any(
                [match(n, self.all_names) for n in middle_names]
            )
<<<<<<< HEAD
=======

            # Check if name is blacklisted.
            # The name is blacklisted if there exists a string in the
            # blacklist which is contained as a substring of the name.
            is_match = lambda str: str in full_name
            is_blacklisted = any(map(is_match, self.blacklist))
>>>>>>> e8ed2a62
            # Name match is always high sensitivity
            # and occurs only when first and last name are in the name lists
            # Set sensitivity according to how many of the names were found
            # in the names lists
            if (first_match and last_match) or is_blacklisted:
                sensitivity = Sensitivity.HIGH
            elif first_match or last_match or middle_match:
                sensitivity = Sensitivity.LOW
            else:
                #sensitivity = Sensitivity.OK
                continue

            # Store the original matching text
            matched_text = name[3]

            # Update remaining, i.e. unmatched text
            unmatched_text = unmatched_text.replace(matched_text, "", 1)

            matches.add(
                MatchItem(matched_data=matched_text, sensitivity=sensitivity)
            )
        # Full name match done. Now check if there's any standalone names in
        # the remaining, i.e. so far unmatched string.
        name_regex = regex.compile(_name)
        it = name_regex.finditer(unmatched_text, overlapped=False)
        for m in it:
            matched = m.group(0)
            if match(matched.upper(), self.all_names):
<<<<<<< HEAD
=======
                # Check blacklist - only exact matches
                if matched.upper() in self.blacklist:
                    sensitivity = Sensitivity.HIGH
                else:
                    sensitivity = Sensitivity.HIGH
>>>>>>> e8ed2a62
                matches.add(
                    MatchItem(matched_data=matched,
                              sensitivity=Sensitivity.LOW)
                )
        return matches<|MERGE_RESOLUTION|>--- conflicted
+++ resolved
@@ -123,27 +123,16 @@
         self.last_names = set(self.last_names)
         self.first_names = set(self.first_names)
         self.all_names = self.last_names.union(self.first_names)
-<<<<<<< HEAD
-        if whitelist is not None:
-            self.whitelist = load_whitelist(whitelist)
-        else:
-            self.whitelist = set()
-=======
         self.whitelist = load_whitelist(whitelist)
         self.blacklist = load_whitelist(blacklist)
->>>>>>> e8ed2a62
 
     def execute(self, text):
         """Execute the Name rule."""
         matches = set()
         unmatched_text = text
         # Determine if a name matches one of the lists
-<<<<<<< HEAD
-        match = lambda n, list: n in list and not n in self.whitelist
-=======
         match = lambda n, list: n in self.blacklist or (n in list and not
                                                         n in self.whitelist)
->>>>>>> e8ed2a62
 
         # First, check for whole names, i.e. at least Firstname + Lastname
         names = match_full_name(text)
@@ -152,10 +141,6 @@
             first_name = name[0].upper()
             middle_names = [n.upper() for n in name[1]]
             last_name = name[2].upper() if name[2] else ""
-<<<<<<< HEAD
-
-            if u"%s %s" % (first_name, last_name) in self.whitelist:
-=======
             if middle_names:
                 full_name = u"%s %s" % (first_name, last_name)
             else:
@@ -163,22 +148,18 @@
                     first_name, " ".join(middle_names), last_name
                 )
             if full_name in self.whitelist:
->>>>>>> e8ed2a62
                 continue
             first_match = match(first_name, self.first_names)
             last_match = match(last_name, self.last_names)
             middle_match = any(
                 [match(n, self.all_names) for n in middle_names]
             )
-<<<<<<< HEAD
-=======
 
             # Check if name is blacklisted.
             # The name is blacklisted if there exists a string in the
             # blacklist which is contained as a substring of the name.
             is_match = lambda str: str in full_name
             is_blacklisted = any(map(is_match, self.blacklist))
->>>>>>> e8ed2a62
             # Name match is always high sensitivity
             # and occurs only when first and last name are in the name lists
             # Set sensitivity according to how many of the names were found
@@ -207,14 +188,11 @@
         for m in it:
             matched = m.group(0)
             if match(matched.upper(), self.all_names):
-<<<<<<< HEAD
-=======
                 # Check blacklist - only exact matches
                 if matched.upper() in self.blacklist:
                     sensitivity = Sensitivity.HIGH
                 else:
                     sensitivity = Sensitivity.HIGH
->>>>>>> e8ed2a62
                 matches.add(
                     MatchItem(matched_data=matched,
                               sensitivity=Sensitivity.LOW)
