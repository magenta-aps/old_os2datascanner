{% extends 'os2webscanner/base.html' %}

{% block heading %}Organisation: {{ form.name.value }}
{% endblock %}

{% block body %}

{% if form.non_field_errors %}
  <ul>
    {% for error in form.non_field_errors %}
    <li>{{ error }}</li>
    {% endfor %}
  </ul>
{% endif %}
{% if form.errors %}
<div class="alert alert-danger" role="alert">
  <p>Følgende felter er ikke udfyldt korrekt:</p>
  <ul>
    {% for error in form.errors %}
    <li>{{ error }}</li>
    {% endfor %}
  </ul>
</div>
{% endif %}

<form class="form-horizontal" role="form" method="post">
{% csrf_token %}    

<<<<<<< HEAD
  <!-- Contact email -->
  <div id="{{ form.contact_email.auto_id }}_container" class="col-sm-12{% if form.contact_email.errors %} has-error{% endif %}">
    <div class="form-group">
      <label class="control-label col-sm-2" for="id_{{ form.contact_email.name }}">{{ form.contact_email.label }}</label>
      <div class="col-sm-10">
	<input type="text" class="form-control" name="{{ form.contact_email.name }}" id="id_{{ form.contact_email.name }}" {% if form.contact_email.value %}value="{{ form.contact_email.value }}"{% endif %}>
	{% if form.contact_email.help_text %}
	  <p>
            <small>{{ form.contact_email.help_text }}</small>
          </p>
        {% endif %}
        {% if form.contact_email.errors %}{{ form.contact_email.errors }}{% endif %}
      </div>
    </div>
  </div>
  
  <!-- Contact phone -->
  <div id="{{ form.contact_phone.auto_id }}_container" class="col-sm-12{% if form.contact_phone.errors %} has-error{% endif %}">
    <div class="form-group">
      <label class="control-label col-sm-2" for="id_{{ form.contact_phone.name }}">{{ form.contact_phone.label }}</label>
      <div class="col-sm-10">
	<input type="text" class="form-control" name="{{ form.contact_phone.name }}" id="id_{{ form.contact_phone.name }}" {% if form.contact_phone.value %}value="{{ form.contact_phone.value }}"{% endif %}>
	{% if form.contact_phone.help_text %}
	  <p>
            <small>{{ form.contact_phone.help_text }}</small>
          </p>
        {% endif %}
        {% if form.contact_phone.errors %}{{ form.contact_phone.errors }}{% endif %}
      </div>
    </div>
  </div>
=======
>>>>>>> 841fd244

  <!-- Whitelists & blacklists -->
  
  <div id="{{ form.name_whitelist.auto_id }}_container" class="col-sm-12{% if form.name_whitelist.errors %} has-error{% endif %}">
    <div class="form-group">
      <label class="control-label col-sm-2" for="id_{{ form.name_whitelist.name }}">{{ form.name_whitelist.label }}</label>
      <div class="col-sm-10">
        <textarea class="form-control" name="{{ form.name_whitelist.name }}" id="id_{{ form.name_whitelist.name }}" rows="3">{% if form.name_whitelist.value %}{{ form.name_whitelist.value }}{% endif %}</textarea>
        {% if form.name_whitelist.help_text %}
          <p>
            <small>{{ form.name_whitelist.help_text }}</small>
          </p>
        {% endif %}
        {% if form.name_whitelist.errors %}{{ form.name_whitelist.errors }}{% endif %}
      </div>
    </div>
  </div>

  <div id="{{ form.name_blacklist.auto_id }}_container" class="col-sm-12{% if form.name_blacklist.errors %} has-error{% endif %}">
    <div class="form-group">
      <label class="control-label col-sm-2" for="id_{{ form.name_blacklist.name }}">{{ form.name_blacklist.label }}</label>
      <div class="col-sm-10">
        <textarea class="form-control" name="{{ form.name_blacklist.name }}" id="id_{{ form.name_blacklist.name }}" rows="3">{% if form.name_blacklist.value %}{{ form.name_blacklist.value }}{% endif %}</textarea>
        {% if form.name_blacklist.help_text %}
          <p>
            <small>{{ form.name_blacklist.help_text }}</small>
          </p>
        {% endif %}
        {% if form.name_blacklist.errors %}{{ form.name_blacklist.errors }}{% endif %}
      </div>
    </div>
  </div>

  <div id="{{ form.address_whitelist.auto_id }}_container" class="col-sm-12{% if form.address_whitelist.errors %} has-error{% endif %}">
    <div class="form-group">
      <label class="control-label col-sm-2" for="id_{{ form.address_whitelist.name }}">{{ form.address_whitelist.label }}</label>
      <div class="col-sm-10">
        <textarea class="form-control" name="{{ form.address_whitelist.name }}" id="id_{{ form.address_whitelist.name }}" rows="3">{% if form.address_whitelist.value %}{{ form.address_whitelist.value }}{% endif %}</textarea>
        {% if form.address_whitelist.help_text %}
          <p>
            <small>{{ form.address_whitelist.help_text }}</small>
          </p>
        {% endif %}
        {% if form.address_whitelist.errors %}{{ form.address_whitelist.errors }}{% endif %}
      </div>
    </div>
  </div>

  <div id="{{ form.address_blacklist.auto_id }}_container" class="col-sm-12{% if form.address_blacklist.errors %} has-error{% endif %}">
    <div class="form-group">
      <label class="control-label col-sm-2" for="id_{{ form.address_blacklist.name }}">{{ form.address_blacklist.label }}</label>
      <div class="col-sm-10">
        <textarea class="form-control" name="{{ form.address_blacklist.name }}" id="id_{{ form.address_blacklist.name }}" rows="3">{% if form.address_blacklist.value %}{{ form.address_blacklist.value }}{% endif %}</textarea>
        {% if form.address_blacklist.help_text %}
          <p>
            <small>{{ form.address_blacklist.help_text }}</small>
          </p>
        {% endif %}
        {% if form.address_blacklist.errors %}{{ form.address_blacklist.errors }}{% endif %}
      </div>
    </div>
  </div>
  <!-- Ye olde, famous Save button -->
  <div class="col-sm-offset-2">
    <div class="col-sm-12">
      <button type="submit" class="btn btn-primary" name="save">
        Gem ændringer
      </button>
    </div>
  </div>

</form>
{% endblock %}<|MERGE_RESOLUTION|>--- conflicted
+++ resolved
@@ -26,40 +26,6 @@
 <form class="form-horizontal" role="form" method="post">
 {% csrf_token %}    
 
-<<<<<<< HEAD
-  <!-- Contact email -->
-  <div id="{{ form.contact_email.auto_id }}_container" class="col-sm-12{% if form.contact_email.errors %} has-error{% endif %}">
-    <div class="form-group">
-      <label class="control-label col-sm-2" for="id_{{ form.contact_email.name }}">{{ form.contact_email.label }}</label>
-      <div class="col-sm-10">
-	<input type="text" class="form-control" name="{{ form.contact_email.name }}" id="id_{{ form.contact_email.name }}" {% if form.contact_email.value %}value="{{ form.contact_email.value }}"{% endif %}>
-	{% if form.contact_email.help_text %}
-	  <p>
-            <small>{{ form.contact_email.help_text }}</small>
-          </p>
-        {% endif %}
-        {% if form.contact_email.errors %}{{ form.contact_email.errors }}{% endif %}
-      </div>
-    </div>
-  </div>
-  
-  <!-- Contact phone -->
-  <div id="{{ form.contact_phone.auto_id }}_container" class="col-sm-12{% if form.contact_phone.errors %} has-error{% endif %}">
-    <div class="form-group">
-      <label class="control-label col-sm-2" for="id_{{ form.contact_phone.name }}">{{ form.contact_phone.label }}</label>
-      <div class="col-sm-10">
-	<input type="text" class="form-control" name="{{ form.contact_phone.name }}" id="id_{{ form.contact_phone.name }}" {% if form.contact_phone.value %}value="{{ form.contact_phone.value }}"{% endif %}>
-	{% if form.contact_phone.help_text %}
-	  <p>
-            <small>{{ form.contact_phone.help_text }}</small>
-          </p>
-        {% endif %}
-        {% if form.contact_phone.errors %}{{ form.contact_phone.errors }}{% endif %}
-      </div>
-    </div>
-  </div>
-=======
->>>>>>> 841fd244
 
   <!-- Whitelists & blacklists -->
   
