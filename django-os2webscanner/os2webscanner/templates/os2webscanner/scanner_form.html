{% extends 'os2webscanner/base.html' %}
{% load staticfiles %}
{% block rendertype %}iframe-modal{% endblock %}
{% block topnav %}{% endblock %}

{% block extra_head_html %}
<link href="{% static "recurrence/css/recurrence.css" %}" rel="stylesheet" />
<script type="text/javascript" src="/jsi18n/"></script>
<script type="text/javascript" src="{% static 'recurrence/js/recurrence.js' %}"></script>
<script type="text/javascript" src="{% static 'recurrence/js/recurrence-widget.js' %}"></script>
{% endblock %}

{%block jquery_script %}
<script type="text/javascript">
    (function ($) {
        // Toggle the CPR Modulus 11 field when Do CPR scan is checked
        $(document).ready(function () {
            $("#{{ form.do_cpr_scan.auto_id }}").click(function () {
                $("#{{ form.do_cpr_modulus11.auto_id }}_container").toggle();
            });
            {% if not form.do_cpr_scan.value %}
                $("#{{ form.do_cpr_modulus11.auto_id }}_container").toggle();
            {% endif %}
        })
    })(jQuery);
</script>
{% endblock %}

{% block body %}
{% if 0 %}
  <form class="form" role="form">
  {% if form.non_field_errors %}
    <ul>
      {% for error in form.non_field_errors %}
        <li>{{ error }}</li>
      {% endfor %}
    </ul>
  {% endif %}
  {% for field in form %}
  <div id="{{ field.auto_id }}_container">
    {{ field.help_text }}
    <div>
      {{ field.label_tag }} {{ field }}
    </div>
    <div id="{{ field.auto_id }}_errors">
      {{ field.errors }}
    </div>
  </div>
  {% endfor %}
  </form>
{% endif %}

{% if form.non_field_errors %}
  <ul>
    {% for error in form.non_field_errors %}
      <li>{{ error }}</li>
    {% endfor %}
  </ul>
{% endif %}
{% if form.errors %}
  <div class="alert alert-danger" role="alert">
      <p>Følgende felter er ikke udfyldt korrekt:</p>
      <ul>
        {% for error in form.errors %}
          <li>{{ error }}</li>
        {% endfor %}
      </ul>
  </div>
{% endif %}
<form class="form-horizontal" role="form" method="post">
    {% csrf_token %}
      <div id="{{ form.name.auto_id }}_container" class="col-sm-12{% if form.name.errors %} has-error{% endif %}">
	<div class="form-group">
          <label class="control-label col-sm-2" for="id_{{ form.name.name }}">{{ form.name.label }}</label>
	  <div class="col-sm-10">
	    <input type="text" class="form-control" name="{{ form.name.name }}" id="id_{{ form.name.name }}" {% if form.name.value %}value="{{ form.name.value }}"{% endif %}>
	    {% if form.name.help_text %}
	    <p>
	      <small>{{ form.name.help_text }}</small>
            </p>
            {% endif %}
	    {% if form.name.errors %}{{ form.name.errors }}{% endif %}
          </div>
	</div>
      </div>
    {% if form.organization %}
      <div id="{{ form.organization.auto_id }}_container" class="col-sm-12{% if form.organization.errors %} has-error{% endif %}">
	<div class="form-group">
          <label class="control-label col-sm-2" for="id_{{ form.organization.name }}">{{ form.organization.label }}</label>
	  <div class="col-sm-10">
	    <select name="{{ form.organization.name }}" id="id_{{ form.organization.name }}" class="form-control">
	      {% for value, tag in form.organization.field.choices %}
	      <option value="{{ value }}"{% if form.organization.value|add:"0" == value|add:"0" %} selected="selected"{% endif %}>{{ tag }}</option> {# silly type conversion #}
	      {% endfor %}
	    </select>
            {% if form.organization.help_text %}
	    <p>
	      <small>{{ form.organization.help_text }}</small>
	    </p>
	    {% endif %}
	    {% if form.organization.errors %}{{ form.organization.errors }}{% endif %}
	  </div>
	</div>
      </div>
    {% endif %}
    <div class="clearfix"></div>
    <ul class="nav nav-tabs" id="scanner-settings-tabs">
      <li class="active"><a href="#domains" data-toggle="tab">Domæner</a></li>
      <li><a href="#rules" data-toggle="tab">Regler</a></li>
      <li><a href="#interval" data-toggle="tab">Interval</a></li>
    </ul>
    <div class="tab-content">
      <div class="tab-pane active" id="domains">
        <div id="{{ form.domains.auto_id }}_container" class="col-sm-12{% if form.domains.errors %} has-error{% endif %}">
	  <div class="form-group">
            <label class="control-label" for="id_{{ form.domains.name }}">{{ form.domains.label }}</label>
	    <select name="{{ form.domains.name }}" id="id_{{ form.domains.name }}" class="form-control" multiple="multiple">
	      {% for value, tag in form.domains.field.choices %}
	        <option value="{{ value }}"{% for val in form.domains.value %}{% if val == value %} selected="selected"{% endif %}{% endfor %}>{{ tag }}</option>
	      {% endfor %}
	    </select>
            {% if form.domains.errors %}{{ form.domains.errors }}{% endif %}
            {% if form.domains.help_text %}
	    <p>
	      <small>{{ form.domains.help_text }}</small>
	    </p>
	    {% endif %}
          </div>
        </div>
      </div>
      <div class="tab-pane" id="rules">
<<<<<<< HEAD
        <div class="col-sm-12" style="display: inline-block">
          <div id="{{ form.do_cpr_scan.auto_id }}_container">
            <div>{{ form.do_cpr_scan.help_text }}</div>
            <div>
              {{ form.do_cpr_scan }} {{ form.do_cpr_scan.label_tag }}
            </div>
            <div id="{{ form.do_cpr_scan.auto_id }}_errors">
              {{ form.do_cpr_scan.errors }}
            </div>
          </div>
        </div>
          <div class="col-sm-12" style="display: inline-block">
              <div id="{{ form.do_cpr_modulus11.auto_id }}_container">
                  <div>{{ form.do_cpr_modulus11.help_text }}</div>
                  <div>
                      {{ form.do_cpr_modulus11 }} {{ form.do_cpr_modulus11.label_tag }}
                  </div>
                  <div id="{{ form.do_cpr_modulus11.auto_id }}_errors">
                      {{ form.do_cpr_modulus11.errors }}
                  </div>
              </div>
          </div>
        <div class="col-sm-12">
          <div id="{{ form.do_name_scan.auto_id }}_container">
            <div>{{ form.do_name_scan.help_text }}</div>
            <div>
              {{ form.do_name_scan }} {{ form.do_name_scan.label_tag }}
            </div>
            <div id="{{ form.do_name_scan.auto_id }}_errors">
              {{ form.do_name_scan.errors }}
            </div>
          </div>
        </div>
        <div class="col-sm-12">
          <div id="{{ form.do_ocr.auto_id }}_container">
            <div>{{ form.do_ocr.help_text }}</div>
            <div>
              {{ form.do_ocr }} {{ form.do_ocr.label_tag }}
            </div>
          </div>
        </div>
        <div class="form-group">
          <div class="col-sm-12">
            <div id="{{ form.regex_rules.auto_id }}_container">
              <div>{{ form.regex_rules.label_tag }}</div>
              <div>{{ form.regex_rules.help_text }}</div>
              <div>{{ form.regex_rules }}</div>
              <div id="{{ form.regex_rules.auto_id }}_errors">
                {{ form.regex_rules.errors }}
              </div>
            </div>
          </div>
        </div>
        <div class="form-group">
          <div class="col-sm-12">
            <div id="{{ form.whitelisted_names.auto_id }}_container">
              <div>{{ form.whitelisted_names.label_tag }}</div>
              <div>{{ form.whitelisted_names.help_text }}</div>
              <div>{{ form.whitelisted_names }}</div>
              <div id="{{ form.whitelisted_names.auto_id }}_errors">
                {{ form.whitelisted_names.errors }}
=======
          <div id="select_scan_rules_container" class="col-sm-12">
		<div class="form-group">
{% if 0 %}	    <span id="{{ form.do_cpr_scan.auto_id }}_container"{% if form.do_cpr_scan.errors %} class="has-error"{% endif %}>
{% endif %}              <label class="checkbox-inline" for="id_{{ form.do_cpr_scan.name }}">
		<input type="checkbox" id="id_{{ form.do_cpr_scan.name }}" name="{{ form.do_cpr_scan.name }}" value="{{ form.do_cpr_scan.name }}"{% if form.do_cpr_scan.value %} checked="checked"{% endif %}>
	        {{ form.do_cpr_scan.label }}
                {% if form.do_cpr_scan.help_text %}<small>{{ form.do_cpr_scan.help_text }}</small>{% endif %}
	      </label>
{% if 0 %}	    </span>
	    <span id="{{ form.do_name_scan.auto_id }}_container"{% if form.do_name_scan.errors %} class="has-error"{% endif %}>
{% endif %}	      <label class="checkbox-inline" for="id_{{ form.do_name_scan.name }}">
		<input type="checkbox" id="id_{{ form.do_name_scan.name }}" name="{{ form.do_name_scan.name }}" value="{{ form.do_name_scan.name }}"{% if form.do_name_scan.value %} checked="checked"{% endif %}>
		{{ form.do_name_scan.label }}
                {% if form.do_name_scan.help_text %}<small>{{ form.do_name_scan.help_text }}</small>{% endif %}
	      </label>
{% if 0 %}	    </span>
	    <span id="{{ form.do_ocr.auto_id }}_container"{% if form.do_ocr.errors %} class="has-error"{% endif %}>
{% endif %}	      <label class="checkbox-inline" for="id_{{ form.do_ocr.name }}">
		<input type="checkbox" id="id_{{ form.do_ocr.name }}" name="{{ form.do_ocr.name }}" value="{{ form.do_ocr.name }}"{% if form.do_ocr.value %} checked="checked"{% endif %}>
		{{ form.do_ocr.label }}
                {% if form.do_ocr.help_text %}<small>{{ form.do_ocr.help_text }}</small>{% endif %}
	      </label>
{% if 0 %}	    </span>
{% endif %}          </div></div>
            <div id="{{ form.regex_rules.auto_id }}_container" class="col-sm-6{% if form.regex_rules.errors %} has-error{% endif %}">
	      <div class="form-group">
              <label class="control-label" for="id_{{ form.regex_rules.name }}">{{ form.regex_rules.label }}</label>
	      <select name="{{ form.regex_rules.name }}" id="id_{{ form.regex_rules.name }}" class="form-control" multiple="multiple">
	      {% for value, tag in form.regex_rules.field.choices %}
	        <option value="{{ value }}"{% for val in form.regex_rules.value %}{% if val == value %} selected="selected"{% endif %}{% endfor %}>{{ tag }}</option>
	      {% endfor %}
	      </select>
              {% if form.regex_rules.help_text %}
	      <p>
		<small>{{ form.regex_rules.help_text }}</small>
	      </p>
	      {% endif %}
              {% if form.regex_rules.errors %}{{ form.regex_rules.errors }}{% endif %}
	      </div>
            </div>
            <div id="{{ form.whitelisted_names.auto_id }}_container" class="col-sm-6{% if form.whitelisted_names.errors %} has-error{% endif %}">
	      <div class="form-group">
	      <label class="control-label" for="id_{{ form.whitelisted_names.name }}">{{ form.whitelisted_names.label }}</label>
	      <textarea name="{{ form.whitelisted_names.name }}" id="id_{{ form.whitelisted_names.name }}" class="form-control" rows="3">{{ form.whitelisted_names.value }}</textarea>
	      {% if form.whitelisted_names.help_text %}
	      <p>
		<small>{{ form.whitelisted_names.help_text }}</small>
	      </p>
	      {% endif %}
              {% if form.regex_rules.errors %}{{ form.regex_rules.errors }}{% endif %}
>>>>>>> c0c499d2
              </div>
	    </div>
      </div>
      <div class="tab-pane" id="interval">
        <div class="col-sm-12 form-group">
          <div id="{{ form.schedule.auto_id }}_container">
            <div>{{ form.schedule.help_text }}</div>
            <div>
              <div>{{ form.schedule.label_tag }}</div>
              {{ form.schedule }}
            </div>
            <div id="{{ form.schedule.auto_id }}_errors">
              {{ form.schedule.errors }}
            </div>
          </div>
        </div>
        {% if object.pk %}
        <p>
          Scanneren vil starte på følgende tidspunkt på de valgte dage:<br />
          {{ object.get_start_time }}
        </p>
        {% endif %}
      </div>
    </div>
    <div class="col-sm-12"><div class="form-group">
      <button type="submit" class="btn btn-primary" name="save">
        Gem ændringer
      </button>
  </div></div>
</form>
{% endblock %}<|MERGE_RESOLUTION|>--- conflicted
+++ resolved
@@ -15,11 +15,11 @@
     (function ($) {
         // Toggle the CPR Modulus 11 field when Do CPR scan is checked
         $(document).ready(function () {
-            $("#{{ form.do_cpr_scan.auto_id }}").click(function () {
-                $("#{{ form.do_cpr_modulus11.auto_id }}_container").toggle();
+            $("#id_{{ form.do_cpr_scan.name }}").click(function () {
+                $("#id_{{ form.do_cpr_modulus11.name }}").parent("label").toggle();
             });
             {% if not form.do_cpr_scan.value %}
-                $("#{{ form.do_cpr_modulus11.auto_id }}_container").toggle();
+                $("#id_{{ form.do_cpr_modulus11.name }}").parent("label").toggle();
             {% endif %}
         })
     })(jQuery);
@@ -129,69 +129,6 @@
         </div>
       </div>
       <div class="tab-pane" id="rules">
-<<<<<<< HEAD
-        <div class="col-sm-12" style="display: inline-block">
-          <div id="{{ form.do_cpr_scan.auto_id }}_container">
-            <div>{{ form.do_cpr_scan.help_text }}</div>
-            <div>
-              {{ form.do_cpr_scan }} {{ form.do_cpr_scan.label_tag }}
-            </div>
-            <div id="{{ form.do_cpr_scan.auto_id }}_errors">
-              {{ form.do_cpr_scan.errors }}
-            </div>
-          </div>
-        </div>
-          <div class="col-sm-12" style="display: inline-block">
-              <div id="{{ form.do_cpr_modulus11.auto_id }}_container">
-                  <div>{{ form.do_cpr_modulus11.help_text }}</div>
-                  <div>
-                      {{ form.do_cpr_modulus11 }} {{ form.do_cpr_modulus11.label_tag }}
-                  </div>
-                  <div id="{{ form.do_cpr_modulus11.auto_id }}_errors">
-                      {{ form.do_cpr_modulus11.errors }}
-                  </div>
-              </div>
-          </div>
-        <div class="col-sm-12">
-          <div id="{{ form.do_name_scan.auto_id }}_container">
-            <div>{{ form.do_name_scan.help_text }}</div>
-            <div>
-              {{ form.do_name_scan }} {{ form.do_name_scan.label_tag }}
-            </div>
-            <div id="{{ form.do_name_scan.auto_id }}_errors">
-              {{ form.do_name_scan.errors }}
-            </div>
-          </div>
-        </div>
-        <div class="col-sm-12">
-          <div id="{{ form.do_ocr.auto_id }}_container">
-            <div>{{ form.do_ocr.help_text }}</div>
-            <div>
-              {{ form.do_ocr }} {{ form.do_ocr.label_tag }}
-            </div>
-          </div>
-        </div>
-        <div class="form-group">
-          <div class="col-sm-12">
-            <div id="{{ form.regex_rules.auto_id }}_container">
-              <div>{{ form.regex_rules.label_tag }}</div>
-              <div>{{ form.regex_rules.help_text }}</div>
-              <div>{{ form.regex_rules }}</div>
-              <div id="{{ form.regex_rules.auto_id }}_errors">
-                {{ form.regex_rules.errors }}
-              </div>
-            </div>
-          </div>
-        </div>
-        <div class="form-group">
-          <div class="col-sm-12">
-            <div id="{{ form.whitelisted_names.auto_id }}_container">
-              <div>{{ form.whitelisted_names.label_tag }}</div>
-              <div>{{ form.whitelisted_names.help_text }}</div>
-              <div>{{ form.whitelisted_names }}</div>
-              <div id="{{ form.whitelisted_names.auto_id }}_errors">
-                {{ form.whitelisted_names.errors }}
-=======
           <div id="select_scan_rules_container" class="col-sm-12">
 		<div class="form-group">
 {% if 0 %}	    <span id="{{ form.do_cpr_scan.auto_id }}_container"{% if form.do_cpr_scan.errors %} class="has-error"{% endif %}>
@@ -200,7 +137,13 @@
 	        {{ form.do_cpr_scan.label }}
                 {% if form.do_cpr_scan.help_text %}<small>{{ form.do_cpr_scan.help_text }}</small>{% endif %}
 	      </label>
-{% if 0 %}	    </span>
+{% if 0 %}	    <span id="{{ form.do_cpr_modulus11.auto_id }}_container"{% if form.do_cpr_modulus11.errors %} class="has-error"{% endif %}>
+{% endif %}              <label class="checkbox-inline" for="id_{{ form.do_cpr_modulus11.name }}">
+        <input type="checkbox" id="id_{{ form.do_cpr_modulus11.name }}" name="{{ form.do_cpr_modulus11.name }}" value="{{ form.do_cpr_modulus11.name }}"{% if form.do_cpr_modulus11.value %} checked="checked"{% endif %}>
+            {{ form.do_cpr_modulus11.label }}
+            {% if form.do_cpr_modulus11.help_text %}<small>{{ form.do_cpr_modulus11.help_text }}</small>{% endif %}
+        </label>
+            {% if 0 %}	    </span>
 	    <span id="{{ form.do_name_scan.auto_id }}_container"{% if form.do_name_scan.errors %} class="has-error"{% endif %}>
 {% endif %}	      <label class="checkbox-inline" for="id_{{ form.do_name_scan.name }}">
 		<input type="checkbox" id="id_{{ form.do_name_scan.name }}" name="{{ form.do_name_scan.name }}" value="{{ form.do_name_scan.name }}"{% if form.do_name_scan.value %} checked="checked"{% endif %}>
@@ -242,7 +185,6 @@
 	      </p>
 	      {% endif %}
               {% if form.regex_rules.errors %}{{ form.regex_rules.errors }}{% endif %}
->>>>>>> c0c499d2
               </div>
 	    </div>
       </div>
