# encoding: utf-8
# The contents of this file are subject to the Mozilla Public License
# Version 2.0 (the "License"); you may not use this file except in
# compliance with the License. You may obtain a copy of the License at
#    http://www.mozilla.org/MPL/
#
# Software distributed under the License is distributed on an "AS IS"basis,
# WITHOUT WARRANTY OF ANY KIND, either express or implied. See the License
# for the specific language governing rights and limitations under the
# License.
#
# OS2Webscanner was developed by Magenta in collaboration with OS2 the
# Danish community of open source municipalities (http://www.os2web.dk/).
#
# The code is currently governed by OS2 the Danish community of open
# source municipalities ( http://www.os2web.dk/ )

"""Utility methods for the OS2Webscanner project."""

import os
import shutil
import requests
import time
import datetime
import chardet
import logging

<<<<<<< HEAD
=======
import chardet
import logging

>>>>>>> e164f568
from django.db import IntegrityError
from django.conf import settings
from django.core.mail import EmailMessage
from django.template import loader

from os2webscanner.models.match_model import Match
from os2webscanner.models.url_model import Url
from os2webscanner.models.scanner_model import Scanner
from os2webscanner.models.scan_model import Scan
from os2webscanner.models.summary_model import Summary


def notify_user(scan):
    """Notify user about completed scan - including success and failure."""
    template = 'os2webscanner/email/scan_report.html'

    t = loader.get_template(template)

    to_addresses = [p.user.email for p in scan.scanner.recipients.all() if
                    p.user.email]
    if not to_addresses:
        to_addresses = [settings.ADMIN_EMAIL, ]
    matches = Match.objects.filter(scan=scan).count()
    matches += Url.objects.filter(
        scan=scan
    ).exclude(status_code__isnull=True).count()
    critical = scan.no_of_critical_matches

    scan_status = ''
    if scan.no_of_critical_matches > 0:
        scan_status = "Kritiske matches!"
    elif hasattr(scan, 'webscan'):
        if scan.webscan.no_of_broken_links > 0:
            scan_status = "Døde links"
    else:
        if scan.status_text:
            scan_status = scan.status_text
        else:
            scan_status = 'Ingen status tekst.'

    subject = "Scanning afsluttet: {0}".format(scan_status)

    c = {'scan': scan, 'domain': settings.SITE_URL,
         'matches': matches, 'critical': critical}

    if scan.scanner.organization.do_notify_all_scans or critical > 0:
        try:
            body = t.render(c)
            message = EmailMessage(subject, body, settings.ADMIN_EMAIL,
                                   to_addresses)
            message.send()
        except Exception:
            # TODO: Handle this properly
            raise


def capitalize_first(s):
    """Capitalize the first letter of a string, leaving the others alone."""
    if s is None or len(s) < 1:
        return ""
    return s.replace(s[0], s[0].upper(), 1)


def get_supported_rpc_params():
    """Return a list of supported Scanner parameters for the RPC interface."""
    return ["do_cpr_scan", "do_cpr_modulus11",
            "do_cpr_ignore_irrelevant", "do_ocr", "do_name_scan",
            "output_spreadsheet_file", "do_cpr_replace", "cpr_replace_text",
            "do_name_replace", "name_replace_text", "do_address_scan",
            "do_address_replace", "address_replace_text", "columns"]


def do_scan(user, urls, params={}, blocking=False, visible=False, add_domains=True):
    """Create a scanner to scan a list of URLs.

    The 'urls' parameter may be either http:// or file:// URLS - we expect the
    scanner to handle this distinction transparently. The list is assumed to be
    well-formed and denote existing files/URLs. The consequences of load errors
    etc. should be in the report.

    The 'params' parameter should be a dict of supported Scanner
    parameters and values. Defaults are used for unspecified parameters.
    """
    scanner = Scanner()
    scanner.organization = user.profile.organization

    scanner.name = user.username + '-' + str(time.time())
    scanner.do_run_synchronously = True
    # TODO: filescan does not contain these properties.
    scanner.do_last_modified_check = False
    scanner.do_last_modified_check_head_request = False
    scanner.process_urls = urls
    scanner.is_visible = visible

    supported_params = get_supported_rpc_params()
    for param in params:
        if param in supported_params:
            setattr(scanner, param, params[param])
        else:
            raise ValueError("Unsupported parameter passed: " + param +
                             ". Supported parameters: " +
                             str(supported_params))

    scanner.save()

    if add_domains:
        for domain in scanner.organization.domains.all():
            scanner.domains.add(domain)
    scan = scanner.run(user=user, blocking=blocking)
    # NOTE: Running scan may have failed.
    # Pass the error message or empty scan in that case.

    return scan


def scans_for_summary_report(summary, from_date=None, to_date=None):
    """Gather date for a summary report for a web page or an email."""
    # Calculate date period if not already given.
    # This would normally be called from cron with from_date = to_date = None.
    if not from_date:
        scd = summary.schedule
        # To initialize to a certain base
        scd.dtstart = datetime.datetime.utcfromtimestamp(0)
        from_date = scd.before(datetime.datetime.today() -
                               datetime.timedelta(days=1))

    if not to_date:
        to_date = datetime.datetime.today()

    relevant_scans = Scan.objects.filter(
        scanner__in=summary.scanners.all(),
        scanner__organization=summary.organization,
        start_time__gte=from_date,
        start_time__lt=to_date
    ).order_by('id')

    return (relevant_scans, from_date, to_date)


def send_summary_report(summary, from_date=None, to_date=None,
                        extra_email=None):
    """Send the actual summary report by email."""
    relevant_scans, from_date, to_date = scans_for_summary_report(
        summary,
        from_date,
        to_date
    )

    url = settings.SITE_URL

    c = Context({'scans': relevant_scans,
                 'from_date': from_date,
                 'to_date': to_date,
                 'summary': summary,
                 'site_url': url})
    template = 'os2webscanner/email/summary_report.html'

    t = loader.get_template(template)

    subject = "Opsummering fra webscanneren: {0}".format(summary.name)
    to_addresses = [p.user.email for p in summary.recipients.all() if
                    p.user.email]
    if not to_addresses:
        # TODO: In the end, of course, when no email addresses are found no
        # mail should be sent. This is just for debugging.
        to_addresses = ['ann@magenta.dk', ]

    if extra_email:
        to_addresses.append(extra_email)
    try:
        body = t.render(c)
        message = EmailMessage(subject, body, settings.ADMIN_EMAIL,
                               to_addresses)
        message.content_subtype = "html"
        message.send()
        summary.last_run = datetime.datetime.now()
        summary.save()
    except Exception:
        # TODO: Handle this properly
        raise


def dispatch_pending_summaries():
    """Find out if any summaries need to be sent out, do it if so."""
    summaries = Summary.objects.filter(do_email_recipients=True)

    for summary in summaries:
        # TODO: Check if this summary must be sent today, according to its
        # schedule.
        schedule = summary.schedule
        schedule.dtstart = datetime.datetime.utcfromtimestamp(0)
        today = datetime.datetime.today()
        # If today's a schedule day, "before" will give us 00:00 AM on the very
        # same day.
        maybe_today = schedule.before(today)

        if today.date() == maybe_today.date():
            send_summary_report(summary)


def get_failing_urls(scan_id, target_directory):
    """Retrieve the physical document that caused conversion errors."""
    source_file = os.path.join(
            settings.VAR_DIR,
            "logs/scans/occurrence_{0}.log".format(scan_id)
            )
    with open(source_file, "r") as f:
        lines = f.readlines()

    urls = [l.split("URL: ")[1].strip() for l in lines if l.find("URL") >= 0]

    for u in set(urls):
        f = requests.get(u, stream=True)
        target = os.path.join(
                target_directory,
                u.split('/')[-1].split('#')[0].split('?')[0]
                )
        with open(target, 'wb') as local_file:
            shutil.copyfileobj(f.raw, local_file)


def get_codec_and_string(bytestring, encoding="utf-8"):
    """ Get actual encoding and stringdata from bytestring
        use UnicodeDammit if this  doesn't work
        https://www.crummy.com/software/BeautifulSoup/bs4/doc/#unicode-dammit
    """ 
    try:
        stringdata = bytestring.decode(encoding)
    except AttributeError:
        # no decode - is a string
        return None, bytestring
    except UnicodeDecodeError:
<<<<<<< HEAD
        old_encoding = encoding
        encoding = chardet.detect(bytestring).get('encoding')
        if encoding is not None:
            stringdata = bytestring.decode(encoding)
            #logging.warning(
            #    "Error decoding bytestring as {} using {}".format(
            #        old_encoding, encoding)
            #)
=======
        encoding = chardet.detect(bytestring).get('encoding')
        if encoding is not None:
            stringdata = bytestring.decode(encoding)
>>>>>>> e164f568
        else:
            raise

    return encoding, stringdata


def secure_save(object):
    try:
       object.save()
    except IntegrityError as ie:
<<<<<<< HEAD
       logging.error('Error Happened: {}'.format(ie))


def domain_form_manipulate(form):
    """ Manipulates domain form fields.
    All form widgets will have added the css class 'form-control'.
    All domain names must be without spaces.
    """
    for fname in form.fields:
        f = form.fields[fname]
        f.widget.attrs['class'] = 'form-control'

    if form['url'].value():
        if ' ' in form['url'].value():
            form.add_error('url', u'Mellemrum er ikke tilladt i domænenavnet.')

    return form
=======
       logging.error('Error Happened: {}'.format(ie))
>>>>>>> e164f568
<|MERGE_RESOLUTION|>--- conflicted
+++ resolved
@@ -25,12 +25,6 @@
 import chardet
 import logging
 
-<<<<<<< HEAD
-=======
-import chardet
-import logging
-
->>>>>>> e164f568
 from django.db import IntegrityError
 from django.conf import settings
 from django.core.mail import EmailMessage
@@ -167,7 +161,7 @@
         start_time__lt=to_date
     ).order_by('id')
 
-    return (relevant_scans, from_date, to_date)
+    return relevant_scans, from_date, to_date
 
 
 def send_summary_report(summary, from_date=None, to_date=None,
@@ -263,20 +257,9 @@
         # no decode - is a string
         return None, bytestring
     except UnicodeDecodeError:
-<<<<<<< HEAD
-        old_encoding = encoding
         encoding = chardet.detect(bytestring).get('encoding')
         if encoding is not None:
             stringdata = bytestring.decode(encoding)
-            #logging.warning(
-            #    "Error decoding bytestring as {} using {}".format(
-            #        old_encoding, encoding)
-            #)
-=======
-        encoding = chardet.detect(bytestring).get('encoding')
-        if encoding is not None:
-            stringdata = bytestring.decode(encoding)
->>>>>>> e164f568
         else:
             raise
 
@@ -287,7 +270,6 @@
     try:
        object.save()
     except IntegrityError as ie:
-<<<<<<< HEAD
        logging.error('Error Happened: {}'.format(ie))
 
 
@@ -304,7 +286,4 @@
         if ' ' in form['url'].value():
             form.add_error('url', u'Mellemrum er ikke tilladt i domænenavnet.')
 
-    return form
-=======
-       logging.error('Error Happened: {}'.format(ie))
->>>>>>> e164f568
+    return form