--- conflicted
+++ resolved
@@ -16,7 +16,6 @@
 # source municipalities ( http://www.os2web.dk/ )
 
 """Contains Django models for the Webscanner."""
-from urlparse import urljoin
 from django.db.models.aggregates import Count
 from urlparse import urljoin
 
@@ -309,12 +308,8 @@
                                          blank=True,
                                          null=True,
                                          verbose_name='Regex regler')
-<<<<<<< HEAD
     recipients = models.ManyToManyField(UserProfile, null=True, blank=True,
                                         verbose_name='Modtagere')
-=======
-    recipients = models.ManyToManyField(UserProfile, null=True, blank=True)
->>>>>>> 73f4ac1e
 
     # DON'T USE DIRECTLY !!!
     # Use process_urls property instead.
