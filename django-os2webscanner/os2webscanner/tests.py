# The contents of this file are subject to the Mozilla Public License
# Version 2.0 (the "License"); you may not use this file except in
# compliance with the License. You may obtain a copy of the License at
#    http://www.mozilla.org/MPL/
#
# Software distributed under the License is distributed on an "AS IS"basis,
# WITHOUT WARRANTY OF ANY KIND, either express or implied. See the License
# for the specific language governing rights and limitations under the
# License.
#
# OS2Webscanner was developed by Magenta in collaboration with OS2 the
# Danish community of open source municipalities (http://www.os2web.dk/).
#
# The code is currently governed by OS2 the Danish community of open
# source municipalities ( http://www.os2web.dk/ )
"""Unit tests for OS2Webscanner.

These will pass when you run "manage.py test os2webscanner".
"""

import os
import pep8

from django.test import TestCase
from django.conf import settings

from os2webscanner.models import Domain, Organization, Scanner, Scan
from validate import validate_domain

install_directory = os.path.abspath(os.path.join(settings.BASE_DIR, '..'))


class ScannerTest(TestCase):

    """Test running a scan and domain validation."""
    # TODO: Capture the interaction so these tests can work without an
    # Internet connection! !!!

    @classmethod
    def setUpClass(cls):
        """Setup some data to test with."""
        # Don't change the order of these, because Magenta needs
        # pk = 2 to pass the validation test
        cls.magenta = Organization(name="Magenta", pk=1)
        cls.magenta.save()
        cls.google = Organization(name="Google", pk=2)
        cls.google.save()

    def test_validate_domain(self):
        """Test validating domains."""
        # Make sure Google does not validate in any of the possible methods
        all_methods = [Domain.ROBOTSTXT, Domain.WEBSCANFILE, Domain.METAFIELD]
        # Make sure Magenta's website validates using all possible methods
<<<<<<< HEAD
        for validation_method in [Domain.WEBSCANFILE, Domain.METAFIELD]:
=======
        for validation_method in all_methods[1:]:
>>>>>>> a3cba10e
            domain = Domain(url="http://www.magenta.dk/",
                            validation_method=validation_method,
                            organization=self.magenta,
                            pk=1)
            domain.save()
            print "VALIDATING", validation_method
            self.assertTrue(validate_domain(domain))

        for validation_method in all_methods:
            domain = Domain(url="http://www.google.com/",
                            validation_method=validation_method,
                            organization=self.google,
                            pk=2)
            domain.save()
            self.assertFalse(validate_domain(domain))

    def test_run_scan(self):
        """Test running a scan."""
        domain = Domain(url="http://www.magenta.dk/",
                        organization=self.magenta,
                        validation_method=Domain.ROBOTSTXT,
                        validation_status=1)
        scanner = Scanner(organization=self.magenta, schedule="")
        scanner.save()
        domain.save()
        scanner.domains.add(domain)
        self.assertTrue(isinstance(scanner.run(test_only=True), Scan))
        self.assertFalse(isinstance(scanner.run(test_only=True), Scan))


def pep8_test(filepath):
    """Run a pep8 test on the filepath."""
    def do_test(self):
        # print "PATH:", filepath
        arglist = ['--exclude=lib', filepath]
        pep8.process_options(arglist)
        pep8.input_dir(filepath)
        output = pep8.get_statistics()
        # print "PEP8 OUTPUT: " + str(output)
        self.assertEqual(len(output), 0)

    return do_test


class Pep8Test(TestCase):

    """Test that django app and scrapy webscanner are PEP8-compliant."""

    j = lambda dir: os.path.join(install_directory, dir)

    test_os2webscanner = pep8_test(j('django-os2webscanner'))
    test_scrapywebscanner = pep8_test(j('scrapy-webscanner'))
    test_webscanner_client = pep8_test(j('webscanner_client'))<|MERGE_RESOLUTION|>--- conflicted
+++ resolved
@@ -51,11 +51,7 @@
         # Make sure Google does not validate in any of the possible methods
         all_methods = [Domain.ROBOTSTXT, Domain.WEBSCANFILE, Domain.METAFIELD]
         # Make sure Magenta's website validates using all possible methods
-<<<<<<< HEAD
         for validation_method in [Domain.WEBSCANFILE, Domain.METAFIELD]:
-=======
-        for validation_method in all_methods[1:]:
->>>>>>> a3cba10e
             domain = Domain(url="http://www.magenta.dk/",
                             validation_method=validation_method,
                             organization=self.magenta,
