# The contents of this file are subject to the Mozilla Public License
# Version 2.0 (the "License"); you may not use this file except in
# compliance with the License. You may obtain a copy of the License at
#    http://www.mozilla.org/MPL/
#
# Software distributed under the License is distributed on an "AS IS"basis,
# WITHOUT WARRANTY OF ANY KIND, either express or implied. See the License
# for the specific language governing rights and limitations under the
# License.
#
# OS2Webscanner was developed by Magenta in collaboration with OS2 the
# Danish community of open source municipalities (http://www.os2web.dk/).
#
# The code is currently governed by OS2 the Danish community of open
# source municipalities ( http://www.os2web.dk/ )

"""Utility methods for the OS2Webscanner project."""

import time
import datetime


from django.conf import settings
from django.core.mail import EmailMessage
from django.template import loader, Context

import models


def notify_user(scan):
    """Notify user about completed scan - including success and failure."""
    template = 'os2webscanner/email/scan_report.html'

    t = loader.get_template(template)

    subject = "Scanning afsluttet: {0}".format(scan.status_text)
<<<<<<< HEAD
    to_addresses = [p.user.email for p in scan.recipients.all() if
                    p.user.email]
    print to_addresses
=======
    to_addresses = [p.user.email for p in scan.scanner.recipients.all() if
                  p.user.email]
>>>>>>> d3cc0d64
    if not to_addresses:
        to_addresses = [settings.ADMIN_EMAIL, ]
    matches = models.Match.objects.filter(scan=scan).count()
    matches += models.Url.objects.filter(
        scan=scan
    ).exclude(status_code__isnull=True).count()
    critical = models.Match.objects.filter(
        scan=scan,
        sensitivity=models.Sensitivity.HIGH
    ).count()

    c = Context({'scan': scan, 'domain': settings.SITE_URL, 'matches': matches,
                 'critical': critical})

    try:
        body = t.render(c)
        message = EmailMessage(subject, body, settings.ADMIN_EMAIL,
                               to_addresses)
        message.send()
        print "Mail sendt til", ",".join(to_addresses)
    except Exception as e:
        # TODO: Handle this properly
        raise


def capitalize_first(s):
    """Capitalize the first letter of a string, leaving the others alone."""
    if s is None or len(s) < 1:
        return u""
    return s.replace(s[0], s[0].upper(), 1)


def do_scan(user, urls):
    """Create a scanner to scan a list of URLs.

    The 'urls' parameter may be either http:// or file:// URLS - we expect the
    scanner to handle this distinction transparently. The list is assumed to be
    well-formed and denote existing files/URLs. The consequences of load errors
    etc. should be in the report.
    """
    # TODO: Scan the listed URLs and return result to user
    scanner = models.Scanner()
    scanner.organization = user.get_profile().organization
    scanner.name = user.username + '-' + str(time.time())
    scanner.do_run_synchronously = True
    scanner.process_urls = urls
    scanner.is_visible = False

    scanner.save()
    for domain in scanner.organization.domains.all():
        scanner.domains.add(domain)
    scanner.run(user=user)

    scan = scanner.scans.all()[0]
    return scan


def scans_for_summary_report(summary, from_date=None, to_date=None):
    """Gather date for a summary report for a web page or an email."""
    # Calculate date period if not already given.
    # This would normally be called from cron with from_date = to_date = None.
    if not from_date:
        scd = summary.schedule
        # To initialize to a certain base
        scd.dtstart = datetime.datetime.utcfromtimestamp(0)
        from_date = scd.before(datetime.datetime.today() -
                               datetime.timedelta(days=1))

    if not to_date:
        to_date = datetime.datetime.today()

    relevant_scans = models.Scan.objects.filter(
        scanner__in=summary.scanners.all(),
        scanner__organization=summary.organization,
        start_time__gte=from_date,
        start_time__lt=to_date
    ).order_by('id')

    return (relevant_scans, from_date, to_date)


def send_summary_report(summary, from_date=None, to_date=None):
    """Send the actual summary report by email."""
    relevant_scans, from_date, to_date = scans_for_summary_report(
        summary,
        from_date,
        to_date
    )

    url = settings.SITE_URL

    c = Context({'scans': relevant_scans,
                 'from_date': from_date,
                 'to_date': to_date,
                 'summary': summary,
                 'site_url': url})
    template = 'os2webscanner/email/summary_report.html'

    t = loader.get_template(template)

    subject = "Opsummering fra webscanneren: {0}".format(summary.name)
    to_addresses = [p.user.email for p in summary.recipients.all() if
                    p.user.email]
    if not to_addresses:
        # TODO: In the end, of course, when no email addresses are found no
        # mail should be sent. This is just for debugging.
        to_addresses = ['carstena@magenta.dk', ]

    try:
        body = t.render(c)
        message = EmailMessage(subject, body, settings.ADMIN_EMAIL,
                               to_addresses)
        message.content_subtype = "html"
        message.send()
        print "Mail sendt til", ",".join(to_addresses)
    except Exception as e:
        # TODO: Handle this properly
        raise


def dispatch_pending_summaries():
    """Find out if any summaries need to be sent out, do it if so."""
    summaries = models.Summary.objects.filter(do_email_recipients=True)

    for summary in summaries:
        # TODO: Check if this summary must be sent today, according to its
        # schedule.
        schedule = summary.schedule
        schedule.dtstart = datetime.datetime.utcfromtimestamp(0)
        today = datetime.datetime.today()
        # If today's a schedule day, "before" will give us 00:00 AM on the very
        # same day.
        maybe_today = schedule.before(today)

        if today.date() == maybe_today.date():
            send_summary_report(summary)<|MERGE_RESOLUTION|>--- conflicted
+++ resolved
@@ -34,14 +34,8 @@
     t = loader.get_template(template)
 
     subject = "Scanning afsluttet: {0}".format(scan.status_text)
-<<<<<<< HEAD
-    to_addresses = [p.user.email for p in scan.recipients.all() if
+    to_addresses = [p.user.email for p in scan.scanner.recipients.all() if
                     p.user.email]
-    print to_addresses
-=======
-    to_addresses = [p.user.email for p in scan.scanner.recipients.all() if
-                  p.user.email]
->>>>>>> d3cc0d64
     if not to_addresses:
         to_addresses = [settings.ADMIN_EMAIL, ]
     matches = models.Match.objects.filter(scan=scan).count()
