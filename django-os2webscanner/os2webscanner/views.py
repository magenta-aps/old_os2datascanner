--- conflicted
+++ resolved
@@ -25,11 +25,7 @@
 from django.views.generic import View, ListView, TemplateView, DetailView
 from django.views.generic.edit import ModelFormMixin, DeleteView
 from django.views.generic.edit import CreateView, UpdateView
-<<<<<<< HEAD
 from django.contrib.auth.decorators import login_required, user_passes_test
-=======
-from django.contrib.auth.decorators import login_required
->>>>>>> 026e5dca
 from django.utils.decorators import method_decorator
 from django.forms.models import modelform_factory
 from django.conf import settings
@@ -37,13 +33,8 @@
 from .validate import validate_domain, get_validation_str
 
 from .models import Scanner, Domain, RegexRule, Scan, Match, UserProfile, Url
-<<<<<<< HEAD
 from .models import Organization, ConversionQueueItem, Group, Summary
 from .utils import scans_for_summary_report
-=======
-from .models import Group
-from .models import ConversionQueueItem
->>>>>>> 026e5dca
 
 
 class LoginRequiredMixin(View):
@@ -89,19 +80,11 @@
                         )
                     else:
                         groups = profile.groups.all()
-<<<<<<< HEAD
-                        print groups
-                        qs = self.model.objects.filter(
-                            group__in=groups
-                        )
-                        print qs
-=======
                         qs = self.model.objects.filter(
                             organization=profile.organization
                         ).filter(
                             Q(group__in=groups) | Q(group__isnull=True)
                         )
->>>>>>> 026e5dca
                         return qs
             except UserProfile.DoesNotExist:
                 return self.model.objects.filter(organization=None)
@@ -305,11 +288,7 @@
         fields = self.get_form_fields()
         form_class = modelform_factory(self.model, fields=fields)
         kwargs = self.get_form_kwargs()
-<<<<<<< HEAD
         
-=======
-
->>>>>>> 026e5dca
         form = form_class(**kwargs)
         user = self.request.user
         if 'group' in fields:
@@ -339,13 +318,9 @@
 
             if (user_profile.organization.do_use_groups and not
                 user_profile.is_group_admin):
-<<<<<<< HEAD
-                queryset = queryset.filter(group__in=groups)
-=======
                 queryset = queryset.filter(
                     Q(group__in=groups) | Q(group__isnull=True)
                 )
->>>>>>> 026e5dca
             else:
                 queryset = queryset.filter(organization=organization)
         return queryset
@@ -398,7 +373,6 @@
         except UserProfile.DoesNotExist:
             organization = None
             groups = None
-<<<<<<< HEAD
 
         # Exclude recipients with no email address
         form.fields[
@@ -407,15 +381,6 @@
             'recipients'
         ].queryset.exclude(user__email="")
 
-        if not self.request.user.is_superuser:
-            for field_name in ['domains', 'regex_rules', 'recipients']:
-                queryset = form.fields[field_name].queryset
-                if (self.request.user.get_profile().is_group_admin or
-                    field_name=='recipients'):
-                    queryset = queryset.filter(organization=organization)
-                else:
-                    queryset = queryset.filter(group__in=groups)
-=======
         if not self.request.user.is_superuser:
             for field_name in ['domains', 'regex_rules', 'recipients']:
                 queryset = form.fields[field_name].queryset
@@ -428,7 +393,6 @@
                     queryset = queryset.filter(
                         Q(group__in=groups) | Q(group__isnull=True)
                     )
->>>>>>> 026e5dca
                 form.fields[field_name].queryset = queryset
         return form
 
@@ -479,11 +443,6 @@
             if scanner.organization.do_use_groups:
                 # TODO: This is not very elegant!
                 if field_name == 'recipients':
-<<<<<<< HEAD
-                    queryset = queryset.filter(groups__in=scanner.group)
-                else:
-                    queryset = queryset.filter(group=scanner.group)
-=======
                     queryset = queryset.filter(
                         Q(groups__in=scanner.group) | Q(groups__isnull=True)
                     )
@@ -491,7 +450,6 @@
                     queryset = queryset.filter(
                         Q(group=scanner.group) | Q(group__isnull=True)
                     )
->>>>>>> 026e5dca
             form.fields[field_name].queryset = queryset
         return form
 
@@ -979,10 +937,7 @@
         'scanners': Scanner,
         'rules': RegexRule,
         'groups': Group,
-<<<<<<< HEAD
         'summaries': Summary,
-=======
->>>>>>> 026e5dca
     }
 
     def get_context_data(self, **kwargs):
