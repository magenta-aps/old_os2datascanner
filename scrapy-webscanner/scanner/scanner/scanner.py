--- conflicted
+++ resolved
@@ -13,13 +13,9 @@
 #
 # The code is currently governed by OS2 the Danish community of open
 # source municipalities ( http://www.os2web.dk/ )
-<<<<<<< HEAD
+
 """Contains a WebScanner."""
-from urlparse import urlparse
-=======
-"""Contains a Scanner."""
 from urllib.parse import urlparse
->>>>>>> b512d0d3
 
 from ..rules.name import NameRule
 from ..rules.address import AddressRule
