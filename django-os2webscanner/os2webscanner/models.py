# encoding: utf-8
# The contents of this file are subject to the Mozilla Public License
# Version 2.0 (the "License"); you may not use this file except in
# compliance with the License. You may obtain a copy of the License at
#    http://www.mozilla.org/MPL/
#
# Software distributed under the License is distributed on an "AS IS"basis,
# WITHOUT WARRANTY OF ANY KIND, either express or implied. See the License
# for the specific language governing rights and limitations under the
# License.
#
# OS2Webscanner was developed by Magenta in collaboration with OS2 the
# Danish community of open source municipalities (http://www.os2web.dk/).
#
# The code is currently governed by OS2 the Danish community of open
# source municipalities ( http://www.os2web.dk/ )

"""Contains Django models for the Webscanner."""

import os
import shutil
from subprocess import Popen
import re
import datetime
import json

from django.db import models
from django.contrib.auth.models import User
from recurrence.fields import RecurrenceField

from os2webscanner.utils import notify_user
from django.conf import settings


# Sensitivity values
class Sensitivity:

    """Name space for sensitivity values."""

    HIGH = 2
    LOW = 1
    OK = 0

    choices = (
        (OK, u'Grøn'),
        (LOW, u'Gul'),
        (HIGH, u'Rød'),
    )


class Organization(models.Model):

    """Represents the organization for each user and scanner, etc.

    Users can only see material related to their own organization.
    """

    name = models.CharField(max_length=256, unique=True, verbose_name='Navn')
    contact_email = models.CharField(max_length=256, verbose_name='Email')
    contact_phone = models.CharField(max_length=256, verbose_name='Telefon')

    def __unicode__(self):
        """Return the name of the organization."""
        return self.name


class UserProfile(models.Model):

    """OS2 Web Scanner specific user profile.

    Each user MUST be associated with an organization.
    """

    organization = models.ForeignKey(Organization,
                                     null=False,
                                     verbose_name='Organisation')
    user = models.ForeignKey(User,
                             unique=True,
                             related_name='profile',
                             verbose_name='Bruger')

    def __unicode__(self):
        """Return the user's username."""
        return self.user.username


class Domain(models.Model):

    """Represents a domain to be scanned."""

    # Validation status

    VALID = 1
    INVALID = 0

    validation_choices = (
        (INVALID, "Ugyldig"),
        (VALID, "Gyldig"),
    )

    # Validation methods

    ROBOTSTXT = 0
    WEBSCANFILE = 1
    METAFIELD = 2

    validation_method_choices = (
        (ROBOTSTXT, 'robots.txt'),
        (WEBSCANFILE, 'webscan.html'),
        (METAFIELD, 'Meta-felt'),
    )

    url = models.CharField(max_length=2048, verbose_name='Url')
    organization = models.ForeignKey(Organization,
                                     null=False,
                                     related_name='domains',
                                     verbose_name='Organisation')
    validation_status = models.IntegerField(choices=validation_choices,
                                            default=INVALID,
                                            verbose_name='Valideringsstatus')
    validation_method = models.IntegerField(choices=validation_method_choices,
                                            default=ROBOTSTXT,
                                            verbose_name='Valideringsmetode')
    exclusion_rules = models.TextField(blank=True,
                                       default="",
                                       verbose_name='Ekskluderingsregler')
    sitemap = models.FileField(upload_to='sitemaps',
                               blank=True,
                               verbose_name='Sitemap')

    @property
    def display_name(self):
        """The name used when displaying the domain on the web page."""
        return "Domain '%s'" % self.root_url

    def exclusion_rule_list(self):
        """Return the exclusion rules as a list of strings or regexes."""
        REGEX_PREFIX = "regex:"
        rules = []
        for line in self.exclusion_rules.splitlines():
            line = line.strip()
            if line.startswith(REGEX_PREFIX):
                rules.append(re.compile(line[len(REGEX_PREFIX):],
                                        re.IGNORECASE))
            else:
                rules.append(line)
        return rules

    @property
    def root_url(self):
        """Return the root url of the domain."""
        url = self.url.replace('*.', '')
        if (not self.url.startswith('http://') and not
            self.url.startswith('https://')):
            return 'http://%s/' % url
        else:
            return url

    @property
    def sitemap_full_path(self):
        """Get the absolute path to the uploaded sitemap.xml file."""
        return "%s/%s" % (settings.BASE_DIR, self.sitemap.url)

    def get_absolute_url(self):
        """Get the absolute URL for domains."""
        return '/domains/'

    def __unicode__(self):
        """Return the URL for the domain."""
        return self.url


class RegexRule(models.Model):

    """Represents matching rules based on regular expressions."""

    name = models.CharField(max_length=256, unique=True, null=False,
                            verbose_name='Navn')
    organization = models.ForeignKey(Organization, null=False,
                                     verbose_name='Organisation')
    match_string = models.CharField(max_length=1024, blank=False,
                                    verbose_name='Udtryk')

    description = models.TextField(verbose_name='Beskrivelse')
    sensitivity = models.IntegerField(choices=Sensitivity.choices,
                                      default=Sensitivity.HIGH,
                                      verbose_name='Følsomhed')

    @property
    def display_name(self):
        """The name used when displaying the regexrule on the web page."""
        return "Regel '%s'" % self.name

    def get_absolute_url(self):
        """Get the absolute URL for rules."""
        return '/rules/'

    def __unicode__(self):
        """Return the name of the rule."""
        return self.name


class Scanner(models.Model):

    """A scanner, i.e. a template for actual scanning jobs."""

    name = models.CharField(max_length=256, unique=True, null=False,
                            verbose_name='Navn')
    organization = models.ForeignKey(Organization, null=False,
                                     verbose_name='Organisation')
    schedule = RecurrenceField(max_length=1024,
                               verbose_name='Planlagt afvikling')
    whitelisted_names = models.TextField(max_length=4096, blank=True,
                                         default="",
                                         verbose_name='Godkendte navne')
    domains = models.ManyToManyField(Domain, related_name='scanners',
                                     null=False, verbose_name='Domæner')
    do_cpr_scan = models.BooleanField(default=True, verbose_name='CPR')
    do_name_scan = models.BooleanField(default=True, verbose_name='Navn')
    do_ocr = models.BooleanField(default=True, verbose_name='Scan billeder?')
    do_cpr_modulus11 = models.BooleanField(default=True,
                                           verbose_name='Check modulus-11')
<<<<<<< HEAD
    do_link_check = models.BooleanField(default=False,
                                        verbose_name='Udfør linkcheck')
    do_external_link_check = models.BooleanField(default=False,
                                                 verbose_name='Check ' +
                                                              'externe links')
    do_last_modified_check = models.BooleanField(default=True,
                                                 verbose_name='Check ' +
                                                              'Last-Modified')
    do_last_modified_check_head_request = \
        models.BooleanField(default=True, verbose_name='Brug HEAD request')
=======
>>>>>>> 2fa9674d
    regex_rules = models.ManyToManyField(RegexRule,
                                         blank=True,
                                         null=True,
                                         verbose_name='Regex regler')

    # DON'T USE DIRECTLY !!!
    # Use process_urls property instead.
    encoded_process_urls = models.CharField(
        max_length=262144,
        null=True,
        blank=True
    )
    # Booleans for control of scanners run from web service.
    do_run_synchronously = models.BooleanField(default=False)
    is_visible = models.BooleanField(default=True)

    def _get_process_urls(self):
        s = self.encoded_process_urls
        if s:
            urls = json.loads(s)
        else:
            urls = []
        return urls

    def _set_process_urls(self, urls):
        self.encoded_process_urls = json.dumps(urls)

    process_urls = property(_get_process_urls, _set_process_urls)

    # First possible start time
    FIRST_START_TIME = datetime.time(18, 0)
    # Amount of quarter-hours that can be added to the start time
    STARTTIME_QUARTERS = 6 * 4

    def get_start_time(self):
        """The time of day the Scanner should be automatically started."""
        added_minutes = 15 * (self.pk % Scanner.STARTTIME_QUARTERS)
        added_hours = int(added_minutes / 60)
        added_minutes -= added_hours * 60
        return Scanner.FIRST_START_TIME.replace(
            hour=Scanner.FIRST_START_TIME.hour + added_hours,
            minute=Scanner.FIRST_START_TIME.minute + added_minutes
        )

    @classmethod
    def modulo_for_starttime(cls, time):
        """Convert a datetime.time object to the corresponding modulo value.

        The modulo value can be used to search the database for scanners that
        should be started at the given time by filtering a query with:
            (Scanner.pk % Scanner.STARTTIME_QUARTERS) == <modulo_value>
        """
        if(time < cls.FIRST_START_TIME):
            return None
        hours = time.hour - cls.FIRST_START_TIME.hour
        minutes = 60 * hours + time.minute - cls.FIRST_START_TIME.minute
        return int(minutes / 15)

    @property
    def display_name(self):
        """The name used when displaying the scanner on the web page."""
        return "Scanner '%s'" % self.name

    @property
    def schedule_description(self):
        """A lambda for creating schedule description strings."""
        f = lambda s: "Schedule: " + s
        return f

    @property
    def has_active_scans(self):
        """Whether the scanner has active scans."""
        active_scanners = Scan.objects.filter(scanner=self, status__in=(
                        Scan.NEW, Scan.STARTED)).count()
        return active_scanners > 0

    def run(self, test_only=False):
        """Run a scan with the Scanner.

        Return the Scan object if we started the scanner.
        Return None if there is already a scanner running,
        or if there was a problem running the scanner.
        If test_only is True, only check if we can run a scan, don't actually
        run one.
        """
        if self.has_active_scans:
            return None
        # Create a new Scan
        scan = Scan(scanner=self, status=Scan.NEW)
        scan.save()
        # Get path to run script
        SCRAPY_WEBSCANNER_DIR = os.path.join(os.path.dirname(os.path.dirname(
            os.path.dirname(
                os.path.realpath(__file__)))), "scrapy-webscanner")

        if test_only:
            return scan
        try:
            process = Popen([os.path.join(SCRAPY_WEBSCANNER_DIR, "run.sh"),
                         str(scan.pk)], cwd=SCRAPY_WEBSCANNER_DIR)
        except Exception as e:
            return None
        return scan

    def get_absolute_url(self):
        """Get the absolute URL for scanners."""
        return '/scanners/'

    def __unicode__(self):
        """Return the name of the scanner."""
        return self.name


class Scan(models.Model):

    """An actual instance of the scanning process done by a scanner."""

    scanner = models.ForeignKey(Scanner, null=False, verbose_name='Scanner',
                                related_name='scans')
    start_time = models.DateTimeField(blank=True, null=True,
                                      verbose_name='Starttidspunkt')
    end_time = models.DateTimeField(blank=True, null=True,
                                    verbose_name='Sluttidspunkt')

    # Scan status
    NEW = "NEW"
    STARTED = "STARTED"
    DONE = "DONE"
    FAILED = "FAILED"

    status_choices = (
        (NEW, "Ny"),
        (STARTED, "I gang"),
        (DONE, "OK"),
        (FAILED, "Fejlet"),
    )

    status = models.CharField(max_length=10, choices=status_choices,
                              default=NEW)

    @property
    def status_text(self):
        """A display text for the scan's status.

        Relies on the restriction that the status must be one of the allowed
        values.
        """
        text = [t for s, t in Scan.status_choices if self.status == s][0]
        return text

    @property
    def scan_dir(self):
        """The directory associated with this scan."""
        return os.path.join(settings.VAR_DIR, 'scan_%s' % self.pk)

    # Reason for failure
    reason = models.CharField(max_length=1024, blank=True, default="",
                              verbose_name='Årsag')
    pid = models.IntegerField(null=True, blank=True, verbose_name='Pid')

    def get_number_of_failed_conversions(self):
        """The number conversions that has failed during this scan."""
        return ConversionQueueItem.objects.filter(
            url__scan=self,
            status=ConversionQueueItem.FAILED
        ).count()

    def __unicode__(self):
        """Return the name of the scan's scanner."""
        return "SCAN: " + self.scanner.name

    def save(self, *args, **kwargs):
        """Save changes to the scan.

        Sets the end_time for the scan, notifies the associated user by email,
        deletes any remaining queue items and deletes the temporary directory
        used by the scan.
        """
        # Pre-save stuff
        if (self.status in [Scan.DONE, Scan.FAILED] and
            (self._old_status != self.status)):
            self.end_time = datetime.datetime.now()
        # Actual save
        super(Scan, self).save(*args, **kwargs)
        # Post-save stuff

        if (self.status in [Scan.DONE, Scan.FAILED] and
            (self._old_status != self.status)):
            # Send email
            notify_user(self)

            # Delete all pending conversionqueue items
            ConversionQueueItem.objects.filter(
                url__scan=self,
                status=ConversionQueueItem.NEW
            ).delete()

            # remove all files associated with the scan
            scan_dir = self.scan_dir
            if os.access(scan_dir, os.W_OK):
                shutil.rmtree(scan_dir, True)
            self._old_status = self.status

    def __init__(self, *args, **kwargs):
        """Initialize a new scan.

        Stores the old status of the scan for later use.
        """
        super(Scan, self).__init__(*args, **kwargs)
        self._old_status = self.status

    def get_absolute_url(self):
        from django.core.urlresolvers import reverse
        return reverse('report', args=[str(self.id)])


class Url(models.Model):

    """A representation of an actual URL on a domain with its MIME type."""

    url = models.CharField(max_length=2048, verbose_name='Url')
    mime_type = models.CharField(max_length=256, verbose_name='Mime-type')
    scan = models.ForeignKey(Scan, null=False, verbose_name='Scan')
    status_code = models.IntegerField(blank=True, null=True,
                                      verbose_name='Status code')
    status_message = models.CharField(blank=True, null=True, max_length=256,
                                      verbose_name='Status ' + 'Message')
    referrers = models.ManyToManyField("ReferrerUrl",
                                       related_name='linked_urls',
                                       null=True, verbose_name='Referrers')

    def __unicode__(self):
        """Return the URL."""
        return self.url

    @property
    def tmp_dir(self):
        """The path to the temporary directory associated with this url."""
        return os.path.join(self.scan.scan_dir, 'url_item_%d' % (self.pk))


class Match(models.Model):

    """The data associated with a single match in a single URL."""

    url = models.ForeignKey(Url, null=False, verbose_name='Url')
    scan = models.ForeignKey(Scan, null=False, verbose_name='Scan')
    matched_data = models.CharField(max_length=1024, verbose_name='Data match')
    matched_rule = models.CharField(max_length=256, verbose_name='Regel match')
    sensitivity = models.IntegerField(choices=Sensitivity.choices,
                                      default=Sensitivity.HIGH,
                                      verbose_name='Følsomhed')

    def get_matched_rule_display(self):
        """Return a display name for the rule."""
        if self.matched_rule == 'cpr':
            return "CPR"
        elif self.matched_rule == 'name':
            return "Navn"
        else:
            return self.matched_rule

    def get_sensitivity_class(self):
        """Return the bootstrap CSS class for the sensitivty."""
        if self.sensitivity == Sensitivity.HIGH:
            return "danger"
        elif self.sensitivity == Sensitivity.LOW:
            return "warning"
        elif self.sensitivity == Sensitivity.OK:
            return "success"

    def __unicode__(self):
        """Return a string representation of the match."""
        return u"Match: %s; [%s] %s <%s>" % (self.get_sensitivity_display(),
                                             self.matched_rule,
                                             self.matched_data, self.url)


class ConversionQueueItem(models.Model):

    """Represents an item in the conversion queue."""

    file = models.CharField(max_length=4096, verbose_name='Fil')
    type = models.CharField(max_length=256, verbose_name='Type')
    url = models.ForeignKey(Url, null=False, verbose_name='Url')

    # Note that SUCCESS is indicated by just deleting the record
    NEW = "NEW"
    PROCESSING = "PROCESSING"
    FAILED = "FAILED"

    status_choices = (
        (NEW, "Ny"),
        (PROCESSING, "I gang"),
        (FAILED, "Fejlet"),
    )
    status = models.CharField(max_length=10, choices=status_choices,
                              default=NEW, verbose_name='Status')

    process_id = models.IntegerField(blank=True, null=True,
                                     verbose_name='Proces id')
    process_start_time = models.DateTimeField(
        blank=True, null=True, verbose_name='Proces starttidspunkt'
    )

    @property
    def file_path(self):
        """Return the full path to the conversion queue item's file."""
        return self.file

    @property
    def tmp_dir(self):
        """The path to the temporary dir associated with this queue item."""
        return os.path.join(
            self.url.scan.scan_dir,
            'queue_item_%d' % (self.pk)
        )


class ReferrerUrl(models.Model):

    """A representation of a referrer URL."""

    url = models.CharField(max_length=2048, verbose_name='Url')
    scan = models.ForeignKey(Scan, null=False, verbose_name='Scan')

    def __unicode__(self):
        """Return the URL."""
        return self.url


class UrlLastModified(models.Model):

    """A representation of a URL, its last-modifed date, and its links."""

    url = models.CharField(max_length=2048, verbose_name='Url')
    last_modified = models.DateTimeField(blank=True, null=True,
                                    verbose_name='Last-modified')
    links = models.ManyToManyField("self", symmetrical=False,
                                    null=True, verbose_name='Links')
    scanner = models.ForeignKey(Scanner, null=False, verbose_name='Scanner')

    def __unicode__(self):
        """Return the URL and last modified date."""
        return "<%s %s>" % (self.url, self.last_modified)<|MERGE_RESOLUTION|>--- conflicted
+++ resolved
@@ -220,7 +220,6 @@
     do_ocr = models.BooleanField(default=True, verbose_name='Scan billeder?')
     do_cpr_modulus11 = models.BooleanField(default=True,
                                            verbose_name='Check modulus-11')
-<<<<<<< HEAD
     do_link_check = models.BooleanField(default=False,
                                         verbose_name='Udfør linkcheck')
     do_external_link_check = models.BooleanField(default=False,
@@ -231,8 +230,6 @@
                                                               'Last-Modified')
     do_last_modified_check_head_request = \
         models.BooleanField(default=True, verbose_name='Brug HEAD request')
-=======
->>>>>>> 2fa9674d
     regex_rules = models.ManyToManyField(RegexRule,
                                          blank=True,
                                          null=True,
