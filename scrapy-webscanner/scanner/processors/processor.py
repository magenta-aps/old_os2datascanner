--- conflicted
+++ resolved
@@ -57,15 +57,11 @@
 
     # xyz*-d+_d+.png
     # HACK ALERT: This depends on the output from pdftohtml.
-<<<<<<< HEAD
     try:
         page_no = int(ocr_file_name.split('_')[-2].split('-')[-1])
     except IndexError:
         # Non-PDF-extracted file
         page_no = None
-=======
-    page_no = int(ocr_file_name.split('_')[-2].split('-')[-1])
->>>>>>> edcbe24b
     return page_no
 
 
@@ -163,10 +159,6 @@
             except IntegrityError:
                 # This happens, we now know - but is not actually an error.
                 pass
-<<<<<<< HEAD
-
-=======
->>>>>>> edcbe24b
 
     def handle_spider_item(self, data, url_object):
         """Process an item from a spider. Must be overridden.
@@ -227,14 +219,10 @@
                 f = codecs.open(file_path, "r", encoding=encoding)
             else:
                 f = open(file_path, "rb")
-<<<<<<< HEAD
             if page_no:
                 self.process(f.read(), url, page_no)
             else:
                 self.process(f.read(), url)
-=======
-            self.process(f.read(), url)
->>>>>>> edcbe24b
         except Exception as e:
             url.scan.log_occurrence(
                 "process_file failed for url {0}: {1}".format(url.url, str(e))
