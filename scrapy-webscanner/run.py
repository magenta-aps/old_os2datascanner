#!/usr/bin/env python
# The contents of this file are subject to the Mozilla Public License
# Version 2.0 (the "License"); you may not use this file except in
# compliance with the License. You may obtain a copy of the License at
#    http://www.mozilla.org/MPL/
#
# Software distributed under the License is distributed on an "AS IS"basis,
# WITHOUT WARRANTY OF ANY KIND, either express or implied. See the License
# for the specific language governing rights and limitations under the
# License.
#
# OS2Webscanner was developed by Magenta in collaboration with OS2 the
# Danish community of open source municipalities (http://www.os2web.dk/).
#
# The code is currently governed by OS2 the Danish community of open
# source municipalities ( http://www.os2web.dk/ )
"""Run a scan by Scan ID."""
from urllib.parse import urlparse

import os
import sys
import django

# Include the Django app
base_dir = os.path.dirname(os.path.dirname(os.path.realpath(__file__)))
sys.path.append(base_dir + "/webscanner_site")
os.environ["DJANGO_SETTINGS_MODULE"] = "webscanner.settings"
django.setup()

os.umask(0o007)

os.environ["SCRAPY_SETTINGS_MODULE"] = "scanner.settings"

from twisted.internet import reactor
from scrapy.crawler import CrawlerProcess
from scrapy import signals
from scrapy.utils.project import get_project_settings
from scanner.spiders.scanner_spider import ScannerSpider
from scanner.spiders.sitemap import SitemapURLGathererSpider

from scrapy.exceptions import DontCloseSpider

from django.utils import timezone

from scanner.scanner.scanner import Scanner
from os2webscanner.models.scan_model import Scan
from os2webscanner.models.statistic_model import Statistic
from os2webscanner.models.conversionqueueitem_model import ConversionQueueItem
from os2webscanner.models.url_model import Url

import linkchecker
import logging

import signal

import logging

# Activate timezone from settings
timezone.activate(timezone.get_default_timezone())


def signal_handler(signal, frame):
    """Handle being killed."""
    scanner_app.handle_killed()
    reactor.stop()


signal.signal(signal.SIGINT | signal.SIGTERM, signal_handler)


class ScannerApp:
    """A scanner application which can be run."""

    def __init__(self):
        """
        Initialize the scanner application.
        Takes input, argv[1], which is directly related to the scan job id in the database.
        Updates the scan status and sets the pid.
        """
        self.scan_id = sys.argv[1]

        # Get scan object from DB
        self.scan_object = Scan.objects.get(pk=self.scan_id)
        self.scan_object.set_scan_status_start()
        self.scanner = Scanner(self.scan_id)

    def run(self):
        """Run the scanner, blocking until finished."""
        settings = get_project_settings()

        self.crawler_process = CrawlerProcess(settings)

        if hasattr(self.scan_object, 'webscan'):
            self.start_webscan_crawlers()
        else:
            self.start_filescan_crawlers()

        # Update scan status
        self.scan_object.set_scan_status_done()

    def start_filescan_crawlers(self):
        self.sitemap_spider = None
        self.scanner_spider = self.setup_scanner_spider()
        self.start_crawlers()

    def start_webscan_crawlers(self):
        # Don't sitemap scan when running over RPC or if no sitemap is set on scan
        if not self.scan_object.scanner.process_urls:
            if len(self.scanner.get_sitemap_urls()) is not 0\
                    or len(self.scanner.get_uploaded_sitemap_urls()) is not 0:
                self.sitemap_spider = self.setup_sitemap_spider()
            else:
                self.sitemap_spider = None
        else:
            self.sitemap_spider = None

        self.scanner_spider = self.setup_scanner_spider()

        self.start_crawlers()
        if (self.scan_object.webscan.do_link_check
            and self.scan_object.webscan.do_external_link_check):
            # Do external link check
            self.external_link_check(self.scanner_spider.external_urls)

    def start_crawlers(self):
        # Run the crawlers and block
        logging.info('Starting crawler process.')
        self.crawler_process.start()
        logging.info('Crawler process started.')

    def handle_killed(self):
        """Handle being killed by updating the scan status."""
        # self.scan_object = Scan.objects.get(pk=self.scan_id)
        self.scan_object.set_scan_status_failed()
        self.scan.logging_occurrence("SCANNER FAILED: Killed")
        logging.error("Killed")


    def setup_sitemap_spider(self):
        """Setup the sitemap spider."""
        crawler = self.crawler_process.create_crawler(SitemapURLGathererSpider)
        self.crawler_process.crawl(
            crawler,
            scanner=self.scanner,
            runner=self,
            sitemap_urls=self.scanner.get_sitemap_urls(),
            uploaded_sitemap_urls=self.scanner.get_uploaded_sitemap_urls(),
            sitemap_alternate_links=True
            )
        return crawler.spider

    def setup_scanner_spider(self):
        """Setup the scanner spider."""
        crawler = self.crawler_process.create_crawler(ScannerSpider)
        crawler.signals.connect(self.handle_closed,
                                signal=signals.spider_closed)
        crawler.signals.connect(self.handle_error, signal=signals.spider_error)
        crawler.signals.connect(self.handle_idle, signal=signals.spider_idle)
        self.crawler_process.crawl(crawler, scanner=self.scanner, runner=self)
        return crawler.spider

    def get_start_urls_from_sitemap(self):
        """Return the URLs found by the sitemap spider."""
        if self.sitemap_spider is not None:
            logging.debug('Sitemap spider found')
            return self.sitemap_spider.get_urls()
        else:
            return []

    def external_link_check(self, external_urls):
        """Perform external link checking."""
        logging.info("Link checking %d external URLs..." % len(external_urls))
<<<<<<< HEAD

=======
>>>>>>> 6f69b1f0
        for url in external_urls:
            url_parse = urlparse(url)
            if url_parse.scheme not in ("http", "https"):
                # We don't want to allow external URL checking of other
                # schemes (file:// for example)
                continue
<<<<<<< HEAD

            logging.info("Checking external URL %s" % url)

=======
            logging.info("Checking external URL %s" % url)
>>>>>>> 6f69b1f0
            result = linkchecker.check_url(url)
            if result is not None:
                broken_url = Url(url=url, scan=self.scan_object.webscan,
                                 status_code=result["status_code"],
                                 status_message=result["status_message"])
                broken_url.save()
                self.scanner_spider.associate_url_referrers(broken_url)

    def handle_closed(self, spider, reason):
        """Handle the spider being finished."""
        # TODO: Check reason for if it was finished, cancelled, or shutdown
        logging.debug('Spider is closing. Reason {0}'.format(reason))
        self.store_stats()
        reactor.stop()

    def store_stats(self):
        logging.info('Stats: {0}'.format(self.scanner_spider.crawler.stats.get_stats()))
        statistics = Statistic()
        statistics.scan = self.scan_object
        if self.scanner_spider.crawler.stats.get_value(
            'last_modified_check/pages_skipped'):
            statistics.files_skipped_count = self.scanner_spider.crawler.stats.get_value(
                'last_modified_check/pages_skipped')
        else:
            statistics.files_skipped_count = 0
        if self.scanner_spider.crawler.stats.get_value(
            'downloader/request_count'):
            statistics.files_scraped_count = self.scanner_spider.crawler.stats.get_value(
                'downloader/request_count')
        else:
            statistics.files_scraped_count = 0
        if self.scanner_spider.crawler.stats.get_value(
            'downloader/exception_type_count/builtins.IsADirectoryError'
        ):
            statistics.files_is_dir_count = self.scanner_spider.crawler.stats.get_value(
                'downloader/exception_type_count/builtins.IsADirectoryError')
        else:
            statistics.files_is_dir_count = 0
        statistics.save()
        logging.debug('Statistic saved.')

    def handle_error(self, failure, response, spider):
        """Handle spider errors, updating scan status."""
        logging.error("Scan failed: %s" % failure.getErrorMessage())
        self.store_stats()
        scan_object = Scan.objects.get(pk=self.scan_id)
        scan_object.reason = failure.getErrorMessage()
        scan_object.save()

    def handle_idle(self, spider):
        """Handle when the spider is idle.

        Keep it open if there are still queue items to be processed.
        """
        logging.debug("Spider Idle...")
        # Keep spider alive if there are still queue items to be processed
        remaining_queue_items = ConversionQueueItem.objects.filter(
            status__in=[ConversionQueueItem.NEW,
                        ConversionQueueItem.PROCESSING],
            url__scan=self.scan_object
        ).count()

        if remaining_queue_items > 0:
            logging.info(
                "Keeping spider alive: %d remaining queue items to process" %
                remaining_queue_items
            )
            raise DontCloseSpider
        else:
            logging.info("No more active processors, closing spider...")


scanner_app = ScannerApp()
scanner_app.run()<|MERGE_RESOLUTION|>--- conflicted
+++ resolved
@@ -49,7 +49,6 @@
 from os2webscanner.models.url_model import Url
 
 import linkchecker
-import logging
 
 import signal
 
@@ -170,23 +169,16 @@
     def external_link_check(self, external_urls):
         """Perform external link checking."""
         logging.info("Link checking %d external URLs..." % len(external_urls))
-<<<<<<< HEAD
-
-=======
->>>>>>> 6f69b1f0
+
         for url in external_urls:
             url_parse = urlparse(url)
             if url_parse.scheme not in ("http", "https"):
                 # We don't want to allow external URL checking of other
                 # schemes (file:// for example)
                 continue
-<<<<<<< HEAD
 
             logging.info("Checking external URL %s" % url)
 
-=======
-            logging.info("Checking external URL %s" % url)
->>>>>>> 6f69b1f0
             result = linkchecker.check_url(url)
             if result is not None:
                 broken_url = Url(url=url, scan=self.scan_object.webscan,
