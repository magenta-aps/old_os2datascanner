# The contents of this file are subject to the Mozilla Public License
# Version 2.0 (the "License"); you may not use this file except in
# compliance with the License. You may obtain a copy of the License at
#    http://www.mozilla.org/MPL/
#
# Software distributed under the License is distributed on an "AS IS"basis,
# WITHOUT WARRANTY OF ANY KIND, either express or implied. See the License
# for the specific language governing rights and limitations under the
# License.
#
# OS2Webscanner was developed by Magenta in collaboration with OS2 the
# Danish community of open source municipalities (http://www.os2web.dk/).
#
# The code is currently governed by OS2 the Danish community of open
# source municipalities ( http://www.os2web.dk/ )
"""PDF Processors."""

from .processor import Processor
import shutil
import os
from subprocess import Popen, PIPE, call, DEVNULL
import regex


class PDFProcessor(Processor):

    """Processor for PDF documents using pdftohtml."""

    item_type = "pdf"

    def handle_spider_item(self, data, url_object):
        """Add the item to the queue."""
        return self.add_to_queue(data, url_object)

    def handle_queue_item(self, item):
        """Convert the queue item."""
        return self.convert_queue_item(item)

    def convert(self, item, tmp_dir):
        """Convert the item using pdftohtml."""
        # Move file to temp dir before conversion
        new_file_path = os.path.join(tmp_dir, os.path.basename(item.file_path))
        if item.file_path != new_file_path:
            shutil.move(item.file_path, tmp_dir)

        extra_options = []
        if not item.url.scan.do_ocr:
            # Ignore images in PDFs if no OCR scanning will be done
            extra_options.append("-i")

        command = ["pdftohtml"]
<<<<<<< HEAD
        command.extend(["-noframes", "-hidden", "-enc",
                        "UTF-8", "-stdout"])
=======
        command.extend(["-noframes", "-hidden", "-nodrm", "-enc",
                        "UTF-8", "-q"])
>>>>>>> a9b3945c
        command.extend(extra_options)
        command.append(new_file_path)

        p = Popen(command, stdin=PIPE, stdout=DEVNULL, stderr=PIPE)
        output, err = p.communicate(b"input data that is passed to subprocess' stdin")

        if err.decode('utf-8') != '':
            print('pdftohtml convertion error: %s' % err)
            return False
        else:
            return_code = 0

        # Have to get rid of FEFF marks in the generated files
        result_file = regex.sub("\\.pdf$", ".html", new_file_path)
        if os.path.exists(result_file):
            return_code = call([
                'sed', '-i', 's/\\xff//;s/\\xfe//', result_file
            ])

        os.remove(new_file_path)
        return return_code == 0


Processor.register_processor(PDFProcessor.item_type, PDFProcessor)<|MERGE_RESOLUTION|>--- conflicted
+++ resolved
@@ -49,13 +49,8 @@
             extra_options.append("-i")
 
         command = ["pdftohtml"]
-<<<<<<< HEAD
-        command.extend(["-noframes", "-hidden", "-enc",
+        command.extend(["-noframes", "-hidden", "-nodrm", "-enc",
                         "UTF-8", "-stdout"])
-=======
-        command.extend(["-noframes", "-hidden", "-nodrm", "-enc",
-                        "UTF-8", "-q"])
->>>>>>> a9b3945c
         command.extend(extra_options)
         command.append(new_file_path)
 
