--- conflicted
+++ resolved
@@ -247,17 +247,10 @@
 
         if user.is_superuser:
             fields.append('organization')
-<<<<<<< HEAD
-        elif user.get_profile().organization.do_use_groups:
-            if (
-                user.get_profile().is_group_admin or
-                len(user.get_profile().groups.all()) > 1
-=======
         elif user.profile.organization.do_use_groups:
             if (
                 user.profile.is_group_admin or
                 len(user.profile.groups.all()) > 1
->>>>>>> 14dc0c8d
             ):
                 fields.append('group')
 
@@ -317,13 +310,8 @@
         if organization.do_use_groups:
             if (
                 user.is_superuser or
-<<<<<<< HEAD
-                user.get_profile().is_group_admin or
-                len(user.get_profile().groups.all()) > 1
-=======
                 user.profile.is_group_admin or
                 len(user.profile.groups.all()) > 1
->>>>>>> 14dc0c8d
             ):
                 do_add_group = True
         if do_add_group and self.model != Group:
@@ -455,11 +443,7 @@
                 queryset = form.fields[field_name].queryset
                 queryset = queryset.filter(organization=organization)
                 if (
-<<<<<<< HEAD
-                    self.request.user.get_profile().is_group_admin or
-=======
                     self.request.user.profile.is_group_admin or
->>>>>>> 14dc0c8d
                     field_name == 'recipients'
                 ):
                     # Already filtered by organization, nothing more to do.
@@ -975,28 +959,18 @@
         # CSV utilities
         def e(fields):
             return ([f.encode('utf-8') for f in fields])
-<<<<<<< HEAD
-
-=======
->>>>>>> 14dc0c8d
+
         # Print summary header
         writer.writerow(e([u'Starttidspunkt', u'Sluttidspunkt', u'Status',
                         u'Totalt antal matches', u'Total antal broken links']))
         # Print summary
         writer.writerow(
-<<<<<<< HEAD
-            e([str(scan.start_time),
-               str(scan.end_time), scan.get_status_display(),
-               str(context['no_of_matches']),
-               str(context['no_of_broken_links'])])
-=======
             e(
                 [str(scan.start_time),
                  str(scan.end_time), scan.get_status_display(),
                  str(context['no_of_matches']),
                  str(context['no_of_broken_links'])]
             )
->>>>>>> 14dc0c8d
         )
         if all_matches:
             # Print match header
@@ -1088,14 +1062,8 @@
 
         def assign_percentages(grouped_totals, total):
             for item in grouped_totals:
-<<<<<<< HEAD
-                item[
-                    'percentage'
-                ] = "%.1f" % (float(item['total']) / total * 100.)
-=======
                 item['percentage'] = "%.1f" % (float(item['total']) /
                                                total * 100.)
->>>>>>> 14dc0c8d
 
         assign_percentages(totals_by_type, total)
         assign_percentages(totals_by_scan, total)
