# encoding: utf-8

"""Contains Django models for the Webscanner."""

import os
from subprocess import Popen
import re
from django.db import models
from django.contrib.auth.models import User


# Sensitivity values
class Sensitivity:

    """Name space for sensitivity values."""

    HIGH = 2
    LOW = 1
    OK = 0

    choices = (
        (OK, 'Grøn'),
        (LOW, 'Gul'),
        (HIGH, 'Rød'),
    )


class Organization(models.Model):

    """Represents the organization for each user and scanner, etc.

    Users can only see material related to their own organization.
    """

    name = models.CharField(max_length=256, unique=True)

    def __unicode__(self):
        """Return the name of the organization."""
        return self.name


class UserProfile(models.Model):

    """OS2 Web Scanner specific user profile.

    Each user MUST be associated with an organization.
    """

    organization = models.ForeignKey(Organization, null=False)
    user = models.ForeignKey(User, unique=True, related_name='user_profile')

    def __unicode__(self):
        """Return the user's username."""
        return self.user.username


class Domain(models.Model):

    """Represents a domain to be scanned."""

    # Validation status

    VALID = 1
    INVALID = 0

    validation_choices = (
        (INVALID, "Ugyldig"),
        (VALID, "Gyldig"),
    )

    # Validation methods

    ROBOTSTXT = 0
    WEBSCANFILE = 1
    METAFIELD = 2

    validation_method_choices = (
        (ROBOTSTXT, 'Robots.txt'),
        (WEBSCANFILE, 'Webscan.html'),
        (METAFIELD, 'Meta-felt'),
    )

    url = models.CharField(max_length=2048)
    organization = models.ForeignKey(Organization, null=False)
    validation_status = models.IntegerField(choices=validation_choices,
                                            default=INVALID)
    validation_method = models.IntegerField(choices=validation_method_choices,
                                            default=ROBOTSTXT)
    exclusion_rules = models.TextField(blank=True, default="")
    sitemap = models.FileField(upload_to='sitemaps', blank=True)

    def exclusion_rule_list(self):
        """Return the exclusion rules as a list of strings or regexes."""
        REGEX_PREFIX = "regex:"
        rules = []
        for line in self.exclusion_rules.splitlines():
            line = line.strip()
            if line.startswith(REGEX_PREFIX):
                rules.append(re.compile(line[len(REGEX_PREFIX):],
                                        re.IGNORECASE))
            else:
                rules.append(line)
        return rules

    @property
    def root_url(self):
        """Return the root url of the domain."""
        if (not self.url.startswith('http://') and not
            self.url.startswith('https://')):
            return 'http://%s/' % self.url
        else:
            return self.url

    @property
    def sitemap_full_path(self):
        """Get the absolute path to the uploaded sitemap.xml file."""
        from django.conf import settings
        return "%s/%s" % (settings.BASE_DIR, self.sitemap.url)

    def get_absolute_url(self):
        """Get the absolute URL for domains."""
        return '/domains/'

    def __unicode__(self):
        """Return the URL for the domain."""
        return self.url


class RegexRule(models.Model):

    """Represents matching rules based on regular expressions."""

    name = models.CharField(max_length=256, unique=True, null=False)
    organization = models.ForeignKey(Organization, null=False)
    match_string = models.CharField(max_length=1024, blank=False)

    description = models.TextField()
    sensitivity = models.IntegerField(choices=Sensitivity.choices,
                                      default=Sensitivity.HIGH)

    def get_absolute_url(self):
        """Get the absolute URL for rules."""
        return '/rules/'

    def __unicode__(self):
        """Return the name of the rule."""
        return self.name


class Scanner(models.Model):

    """A scanner, i.e. a template for actual scanning jobs."""

    name = models.CharField(max_length=256, unique=True, null=False)
    organization = models.ForeignKey(Organization, null=False)
    schedule = models.CharField(max_length=1024)
    whitelisted_names = models.TextField(max_length=4096, blank=True,
                                         default="")
    domains = models.ManyToManyField(Domain, related_name='scanners',
                                     null=False)
    do_cpr_scan = models.BooleanField(default=True)
    do_name_scan = models.BooleanField(default=True)
    regex_rules = models.ManyToManyField(RegexRule, blank=True, null=True)

    @property
    def schedule_description(self):
        f = lambda s: "Schedule: " + s
        return f

    @property
    def has_active_scans(self):
        active_scanners = Scan.objects.filter(scanner=self, status__in=(
                        Scan.NEW, Scan.STARTED)).count()
        return active_scanners > 0

    def get_absolute_url(self):
        return '/scanners/'

    def __unicode__(self):
        return self.name

    def run(self, test_only=False):
        """Run a scan with the Scanner.

        Return the Scan object if we started the scanner.
        Return None if there is already a scanner running,
        or if there was a problem running the scanner.
        If test_only is True, only check if we can run a scan, don't actually
        run one.
        """
        if self.has_active_scans:
            return None
        # Create a new Scan
        scan = Scan(scanner=self, status=Scan.NEW)
        scan.save()
        # Get path to run script
        SCRAPY_WEBSCANNER_DIR = os.path.join(os.path.dirname(os.path.dirname(
            os.path.dirname(
                os.path.realpath(__file__)))), "scrapy-webscanner")
        print SCRAPY_WEBSCANNER_DIR

        if test_only:
            return scan

        try:
            process = Popen([os.path.join(SCRAPY_WEBSCANNER_DIR, "run.py"),
                         str(scan.pk)])
        except Exception as e:
            return None
        return scan

<<<<<<< HEAD
=======
    @property
    def schedule_description(self):
        """Text representation of the scanner's schedule."""
        f = lambda s: "Schedule: " + s
        return f

    def get_absolute_url(self):
        """Get the absolute URL for scanners."""
        return '/scanners/'

    def __unicode__(self):
        """Return the name of the scanner."""
        return self.name

>>>>>>> 5ac4c11f

class Scan(models.Model):

    """An actual instance of the scanning process done by a scanner."""

    scanner = models.ForeignKey(Scanner, null=False)
    start_time = models.DateTimeField(blank=True, null=True)
    end_time = models.DateTimeField(blank=True, null=True)

    # Scan status
    NEW = "NEW"
    STARTED = "STARTED"
    DONE = "DONE"
    FAILED = "FAILED"

    status_choices = (
        (NEW, "Ny"),
        (STARTED, "I gang"),
        (DONE, "Afsluttet"),
        (FAILED, "Fejlet"),
    )
    status = models.CharField(max_length=10, choices=status_choices,
                              default=NEW)
    # Reason for failure
    reason = models.CharField(max_length=1024, blank=True, default="")
    pid = models.IntegerField(null=True, blank=True)

    def __unicode__(self):
        """Return the name of the scan's scanner."""
        return "SCAN: " + self.scanner.name


class Url(models.Model):

    """A representation of an actual URL on a domain with its MIME type."""

    url = models.CharField(max_length=2048)
    mime_type = models.CharField(max_length=256)  # TODO: Use choices/codes?
    scan = models.ForeignKey(Scan, null=False)

    def __unicode__(self):
        """Return the URL."""
        return self.url


class Match(models.Model):

    """The data associated with a single match in a single URL."""

    url = models.ForeignKey(Url, null=False)
    scan = models.ForeignKey(Scan, null=False)
    matched_data = models.CharField(max_length=1024)
    matched_rule = models.CharField(max_length=256)  # Name of matching rule.
    sensitivity = models.IntegerField(choices=Sensitivity.choices,
                                      default=Sensitivity.HIGH)

    def get_matched_rule_display(self):
        """Return a display name for the rule."""
        if self.matched_rule == 'cpr':
            return "CPR"
        elif self.matched_rule == 'name':
            return "Navn"
        else:
            return self.matched_rule

    def get_sensitivity_class(self):
        """Return the bootstrap CSS class for the sensitivty."""
        if self.sensitivity == Sensitivity.HIGH:
            return "danger"
        elif self.sensitivity == Sensitivity.LOW:
            return "warning"
        elif self.sensitivity == Sensitivity.OK:
            return "success"

    def __unicode__(self):
        """Return a string representation of the match."""
        return u"Match: %s; [%s] %s <%s>" % (self.get_sensitivity_display(),
                                             self.matched_rule,
                                             self.matched_data, self.url)


class ConversionQueueItem(models.Model):

    """Represents an item in the conversion queue."""

    file = models.CharField(max_length=4096)
    type = models.CharField(max_length=256)  # We may want to specify choices
    url = models.ForeignKey(Url, null=False)

    # Note that SUCCESS is indicated by just deleting the record
    NEW = "NEW"
    PROCESSING = "PROCESSING"
    FAILED = "FAILED"

    status_choices = (
        (NEW, "Ny"),
        (PROCESSING, "I gang"),
        (FAILED, "Fejlet"),
    )
    status = models.CharField(max_length=10, choices=status_choices,
                              default=NEW)

    process_id = models.IntegerField(blank=True, null=True)
    process_start_time = models.DateTimeField(blank=True, null=True)

    @property
    def file_path(self):
        """Return the full path to the conversion queue item's file."""
        return self.file<|MERGE_RESOLUTION|>--- conflicted
+++ resolved
@@ -209,8 +209,6 @@
             return None
         return scan
 
-<<<<<<< HEAD
-=======
     @property
     def schedule_description(self):
         """Text representation of the scanner's schedule."""
@@ -225,7 +223,6 @@
         """Return the name of the scanner."""
         return self.name
 
->>>>>>> 5ac4c11f
 
 class Scan(models.Model):
 
