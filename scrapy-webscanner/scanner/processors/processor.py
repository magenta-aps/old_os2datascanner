--- conflicted
+++ resolved
@@ -26,19 +26,17 @@
 import random
 import subprocess
 import hashlib
-<<<<<<< HEAD
 import logging
-=======
 import traceback
->>>>>>> 6f69b1f0
-
-from os2webscanner.models.conversionqueueitem_model import ConversionQueueItem
-from os2webscanner.models.md5sum_model import Md5Sum
 
 from django.db import transaction, IntegrityError, DatabaseError
 from django import db
 from django.utils import timezone
 from django.conf import settings
+
+from os2webscanner.models.conversionqueueitem_model import ConversionQueueItem
+from os2webscanner.models.md5sum_model import Md5Sum
+
 
 # Minimum width and height an image must have to be scanned
 MIN_OCR_DIMENSION_BOTH = 7
@@ -246,13 +244,6 @@
                 data = f.read()
             except UnicodeDecodeError:
                 url.scan.log_occurrence(
-<<<<<<< HEAD
-                    "UTF-8 decoding failed for {0}".format(file_path)
-                )
-                f = codecs.open(file_path, "rb", encoding='iso-8859-1',
-                                errors='replace')
-                data = f.read()
-=======
                         "UTF-8 decoding failed for {0}. Will try and open "
                         "it with encoding iso-8859-1.".format(file_path)
                         )
@@ -264,7 +255,6 @@
                 )
             finally:
                 f.close()
->>>>>>> 6f69b1f0
 
             if type(data) is not str:
                 data = data.decode('utf-8')
@@ -273,15 +263,6 @@
             url.scan.log_occurrence(
                 "process_file failed for url {0}: {1}".format(url.url, str(e))
             )
-<<<<<<< HEAD
-
-            if settings.DEBUG:
-                url.scan.log_occurrence(repr(e))
-                url.scan.log_occurrence(traceback.format_exc())
-
-            return False
-=======
->>>>>>> 6f69b1f0
 
             if settings.DEBUG:
                 url.scan.log_occurrence(repr(e))
